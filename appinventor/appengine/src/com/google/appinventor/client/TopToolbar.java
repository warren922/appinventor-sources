// -*- mode: java; c-basic-offset: 2; -*-
// Copyright 2009-2011 Google, All Rights reserved
// Copyright 2011-2013 MIT, All rights reserved
// Released under the Apache License, Version 2.0
// http://www.apache.org/licenses/LICENSE-2.0

package com.google.appinventor.client;

import com.google.appinventor.client.boxes.ProjectListBox;
import com.google.appinventor.client.boxes.ViewerBox;
import com.google.appinventor.client.editor.youngandroid.BlocklyPanel;
import com.google.appinventor.client.editor.youngandroid.YaBlocksEditor;
import com.google.appinventor.client.explorer.commands.BuildCommand;
import com.google.appinventor.client.explorer.commands.ChainableCommand;
import com.google.appinventor.client.explorer.commands.CopyYoungAndroidProjectCommand;
import com.google.appinventor.client.explorer.commands.DownloadProjectOutputCommand;
import com.google.appinventor.client.explorer.commands.GenerateYailCommand;
import com.google.appinventor.client.explorer.commands.SaveAllEditorsCommand;
import com.google.appinventor.client.explorer.commands.ShowBarcodeCommand;
import com.google.appinventor.client.explorer.commands.ShowProgressBarCommand;
import com.google.appinventor.client.explorer.commands.WaitForBuildResultCommand;
import com.google.appinventor.client.explorer.project.Project;
import com.google.appinventor.client.output.OdeLog;
import com.google.appinventor.client.tracking.Tracking;
import com.google.appinventor.client.utils.Downloader;
import com.google.appinventor.client.widgets.DropDownButton;
import com.google.appinventor.client.widgets.DropDownButton.DropDownItem;
import com.google.appinventor.client.wizards.DownloadUserSourceWizard;
import com.google.appinventor.client.wizards.KeystoreUploadWizard;
import com.google.appinventor.client.wizards.ProjectUploadWizard;
import com.google.appinventor.client.wizards.TemplateUploadWizard;
import com.google.appinventor.client.wizards.youngandroid.NewYoungAndroidProjectWizard;
import com.google.appinventor.common.version.AppInventorFeatures;
import com.google.appinventor.common.version.GitBuildId;
import com.google.appinventor.components.common.YaVersion;
import com.google.appinventor.shared.rpc.ServerLayout;
import com.google.appinventor.shared.rpc.project.GallerySettings;
import com.google.appinventor.shared.rpc.project.ProjectRootNode;
import com.google.appinventor.shared.rpc.project.youngandroid.YoungAndroidProjectNode;
import com.google.appinventor.shared.rpc.user.Config;
import com.google.appinventor.shared.storage.StorageUtil;
import com.google.common.base.Strings;
import com.google.common.collect.Lists;
import com.google.gwt.user.client.Command;
import com.google.gwt.user.client.Window;
import com.google.gwt.user.client.Window.Location;
import com.google.gwt.user.client.rpc.AsyncCallback;
import com.google.gwt.user.client.ui.Button;
import com.google.gwt.user.client.ui.ClickListener;
import com.google.gwt.user.client.ui.Composite;
import com.google.gwt.user.client.ui.DialogBox;
import com.google.gwt.user.client.ui.HTML;
import com.google.gwt.user.client.ui.HorizontalPanel;
import com.google.gwt.user.client.ui.SimplePanel;
import com.google.gwt.user.client.ui.VerticalPanel;
import com.google.gwt.user.client.ui.Widget;

import java.util.ArrayList;
import java.util.List;

import static com.google.appinventor.client.Ode.MESSAGES;


/**
 * TopToolbar lives in the TopPanel, to create functionality in the designer.
 */
public class TopToolbar extends Composite {
  private static final String WIDGET_NAME_NEW = "New";
  private static final String WIDGET_NAME_DELETE = "Delete";
  private static final String WIDGET_NAME_DOWNLOAD_KEYSTORE = "DownloadKeystore";
  private static final String WIDGET_NAME_UPLOAD_KEYSTORE = "UploadKeystore";
  private static final String WIDGET_NAME_DELETE_KEYSTORE = "DeleteKeystore";
  private static final String WIDGET_NAME_SAVE = "Save";
  private static final String WIDGET_NAME_SAVE_AS = "SaveAs";
  private static final String WIDGET_NAME_CHECKPOINT = "Checkpoint";
  private static final String WIDGET_NAME_MY_PROJECTS = "MyProjects";
  private static final String WIDGET_NAME_BUILD = "Build";
  private static final String WIDGET_NAME_BUILD_BARCODE = "Barcode";
  private static final String WIDGET_NAME_BUILD_DOWNLOAD = "Download";
  private static final String WIDGET_NAME_BUILD_YAIL = "Yail";
  private static final String WIDGET_NAME_CONNECT_TO = "ConnectTo";
  private static final String WIDGET_NAME_WIRELESS_BUTTON = "Wireless";
  private static final String WIDGET_NAME_EMULATOR_BUTTON = "Emulator";
  private static final String WIDGET_NAME_USB_BUTTON = "Usb";
  private static final String WIDGET_NAME_RESET_BUTTON = "Reset";
  private static final String WIDGET_NAME_HARDRESET_BUTTON = "HardReset";
  private static final String WIDGET_NAME_PROJECT = "Project";
  private static final String WIDGET_NAME_HELP = "Help";
  private static final String WIDGET_NAME_ABOUT = "About";
  private static final String WIDGET_NAME_LIBRARY = "Library";
  private static final String WIDGET_NAME_GETSTARTED = "GetStarted";
  private static final String WIDGET_NAME_TUTORIALS = "Tutorials";
  private static final String WIDGET_NAME_SHOWSPLASH = "ShowSplash";
  private static final String WIDGET_NAME_TROUBLESHOOTING = "Troubleshooting";
  private static final String WIDGET_NAME_FORUMS = "Forums";
  private static final String WIDGET_NAME_FEEDBACK = "ReportIssue";
  private static final String WIDGET_NAME_COMPANIONINFO = "CompanionInformation";
  private static final String WIDGET_NAME_COMPANIONUPDATE = "CompanionUpdate";
  private static final String WIDGET_NAME_IMPORTPROJECT = "ImportProject";
  private static final String WIDGET_NAME_IMPORTTEMPLATE = "ImportTemplate";
  private static final String WIDGET_NAME_EXPORTALLPROJECTS = "ExportAllProjects";
  private static final String WIDGET_NAME_EXPORTPROJECT = "ExportProject";

  private static final String WIDGET_NAME_ADMIN = "Admin";
  private static final String WIDGET_NAME_DOWNLOAD_USER_SOURCE = "DownloadUserSource";
  private static final String WIDGET_NAME_SWITCH_TO_DEBUG = "SwitchToDebugPane";
  private static final String WINDOW_OPEN_FEATURES = "menubar=yes,location=yes,resizable=yes,scrollbars=yes,status=yes";
  private static final String WINDOW_OPEN_LOCATION = "_ai2";

  public DropDownButton fileDropDown;
  public DropDownButton connectDropDown;
  public DropDownButton buildDropDown;
  public DropDownButton helpDropDown;
  public DropDownButton adminDropDown;

  public TopToolbar() {
    /*
     * Layout is as follows:
     * +--------------------------------------------------------------+
     * | Project ▾ | Connect ▾ | Build ▾| Help ▾| Admin ▾ |
     * +--------------------------------------------------------------+
     */
    HorizontalPanel toolbar = new HorizontalPanel();
    toolbar.setVerticalAlignment(HorizontalPanel.ALIGN_MIDDLE);

    List<DropDownItem> fileItems = Lists.newArrayList();
    List<DropDownItem> connectItems = Lists.newArrayList();
    List<DropDownItem> buildItems = Lists.newArrayList();
    List<DropDownItem> helpItems = Lists.newArrayList();

    // File -> {New Project; Save; Save As; Checkpoint; |; Delete this Project; My Projects;}
    fileItems.add(new DropDownItem(WIDGET_NAME_MY_PROJECTS, MESSAGES.projectMenuItem(),
        new SwitchToProjectAction()));
    fileItems.add(null);
    fileItems.add(new DropDownItem(WIDGET_NAME_NEW, MESSAGES.newProjectMenuItem(),
        new NewAction()));
    fileItems.add(new DropDownItem(WIDGET_NAME_IMPORTPROJECT, MESSAGES.importProjectMenuItem(),
        new ImportProjectAction()));
    fileItems.add(new DropDownItem(WIDGET_NAME_IMPORTTEMPLATE, MESSAGES.importTemplateButton(),
        new ImportTemplateAction()));
    fileItems.add(new DropDownItem(WIDGET_NAME_DELETE, MESSAGES.deleteProjectButton(),
        new DeleteAction()));
    fileItems.add(null);
    fileItems.add(new DropDownItem(WIDGET_NAME_SAVE, MESSAGES.saveMenuItem(),
        new SaveAction()));
    fileItems.add(new DropDownItem(WIDGET_NAME_SAVE_AS, MESSAGES.saveAsMenuItem(),
        new SaveAsAction()));
    fileItems.add(new DropDownItem(WIDGET_NAME_CHECKPOINT, MESSAGES.checkpointMenuItem(),
        new CheckpointAction()));
    fileItems.add(null);
    fileItems.add(new DropDownItem(WIDGET_NAME_EXPORTPROJECT, MESSAGES.exportProjectMenuItem(),
        new ExportProjectAction()));
    fileItems.add(new DropDownItem(WIDGET_NAME_EXPORTALLPROJECTS, MESSAGES.exportAllProjectsMenuItem(),
        new ExportAllProjectsAction()));
    fileItems.add(null);
    fileItems.add(new DropDownItem(WIDGET_NAME_UPLOAD_KEYSTORE, MESSAGES.uploadKeystoreMenuItem(),
        new UploadKeystoreAction()));
    fileItems.add(new DropDownItem(WIDGET_NAME_DOWNLOAD_KEYSTORE, MESSAGES.downloadKeystoreMenuItem(),
        new DownloadKeystoreAction()));
    fileItems.add(new DropDownItem(WIDGET_NAME_DELETE_KEYSTORE, MESSAGES.deleteKeystoreMenuItem(),
        new DeleteKeystoreAction()));

    // Connect -> {Connect to Companion; Connect to Emulator; Connect to USB; Reset Connections}
    connectItems.add(new DropDownItem(WIDGET_NAME_WIRELESS_BUTTON,
        MESSAGES.AICompanionMenuItem(), new WirelessAction()));
    connectItems.add(new DropDownItem(WIDGET_NAME_EMULATOR_BUTTON,
        MESSAGES.emulatorMenuItem(), new EmulatorAction()));
    connectItems.add(new DropDownItem(WIDGET_NAME_USB_BUTTON, MESSAGES.usbMenuItem(),
        new UsbAction()));
    connectItems.add(null);
    connectItems.add(new DropDownItem(WIDGET_NAME_RESET_BUTTON, MESSAGES.resetConnectionsMenuItem(),
        new ResetAction()));
    connectItems.add(new DropDownItem(WIDGET_NAME_HARDRESET_BUTTON, MESSAGES.hardResetConnectionsMenuItem(),
        new HardResetAction()));

    Config config = Ode.getInstance().getSystemConfig();

    // Build -> {Show Barcode; Download to Computer; Generate YAIL only when logged in as an admin}
    if (!config.getFtcStandaloneVersion()) {  // No barcode for FTC standalone version.
      buildItems.add(new DropDownItem(WIDGET_NAME_BUILD_BARCODE, MESSAGES.showBarcodeMenuItem(),
          new BarcodeAction()));
    }
    buildItems.add(new DropDownItem(WIDGET_NAME_BUILD_DOWNLOAD, MESSAGES.downloadToComputerMenuItem(),
        new DownloadAction()));
    if (AppInventorFeatures.hasYailGenerationOption() && Ode.getInstance().getUser().getIsAdmin()) {
      buildItems.add(null);
      buildItems.add(new DropDownItem(WIDGET_NAME_BUILD_YAIL, MESSAGES.generateYailMenuItem(),
          new GenerateYailAction()));
    }

    // Help -> {About, Library, Get Started, Tutorials, Troubleshooting, Forums, Report an Issue,
    //  Companion Information, Show Splash Screen}
    helpItems.add(new DropDownItem(WIDGET_NAME_ABOUT, MESSAGES.aboutMenuItem(),
        new AboutAction()));
    helpItems.add(null);
    String libraryUrl = config.getLibraryUrl();
    if (!Strings.isNullOrEmpty(libraryUrl)) {
      helpItems.add(new DropDownItem(WIDGET_NAME_LIBRARY, MESSAGES.libraryMenuItem(),
          new WindowOpenAction(libraryUrl)));
    }
    String getStartedUrl = config.getGetStartedUrl();
    if (!Strings.isNullOrEmpty(getStartedUrl)) {
      helpItems.add(new DropDownItem(WIDGET_NAME_GETSTARTED, MESSAGES.getStartedMenuItem(),
          new WindowOpenAction(getStartedUrl)));
    }
    String tutorialsUrl = config.getTutorialsUrl();
    if (!Strings.isNullOrEmpty(tutorialsUrl)) {
      helpItems.add(new DropDownItem(WIDGET_NAME_TUTORIALS, MESSAGES.tutorialsMenuItem(),
          new WindowOpenAction(tutorialsUrl)));
    }
    String troubleshootingUrl = config.getTroubleshootingUrl();
    if (!Strings.isNullOrEmpty(troubleshootingUrl)) {
      helpItems.add(new DropDownItem(WIDGET_NAME_TROUBLESHOOTING, MESSAGES.troubleshootingMenuItem(),
          new WindowOpenAction(troubleshootingUrl)));
    }
    String forumsUrl = config.getForumsUrl();
    if (!Strings.isNullOrEmpty(forumsUrl)) {
      helpItems.add(new DropDownItem(WIDGET_NAME_FORUMS, MESSAGES.forumsMenuItem(),
          new WindowOpenAction(forumsUrl)));
    }
    helpItems.add(null);
    String feedbackUrl = config.getFeedbackUrl();
    if (!Strings.isNullOrEmpty(feedbackUrl)) {
      helpItems.add(new DropDownItem(WIDGET_NAME_FEEDBACK, MESSAGES.feedbackMenuItem(),
          new WindowOpenAction(feedbackUrl)));
      helpItems.add(null);
    }
<<<<<<< HEAD
    if (config.getFtcCompanion()) {
      helpItems.add(new DropDownItem(WIDGET_NAME_COMPANIONINFO, MESSAGES.companionInformation(),
          new AboutCompanionAction()));
    }
=======
    helpItems.add(new DropDownItem(WIDGET_NAME_COMPANIONINFO, MESSAGES.companionInformation(),
        new AboutCompanionAction()));
    helpItems.add(new DropDownItem(WIDGET_NAME_COMPANIONUPDATE, MESSAGES.companionUpdate(),
        new CompanionUpdateAction()));
>>>>>>> 581d9c9f
    helpItems.add(new DropDownItem(WIDGET_NAME_SHOWSPLASH, MESSAGES.showSplashMenuItem(),
        new ShowSplashAction()));

    // Create the TopToolbar drop down menus.
    fileDropDown = new DropDownButton(WIDGET_NAME_PROJECT, MESSAGES.projectsTabName(),
        fileItems, false);
    connectDropDown = new DropDownButton(WIDGET_NAME_CONNECT_TO, MESSAGES.connectTabName(),
        connectItems, false);
    buildDropDown = new DropDownButton(WIDGET_NAME_BUILD, MESSAGES.buildTabName(),
        buildItems, false);
    helpDropDown = new DropDownButton(WIDGET_NAME_HELP, MESSAGES.helpTabName(),
        helpItems, false);

    // Set the DropDown Styles
    fileDropDown.setStyleName("ode-TopPanelButton");
    connectDropDown.setStyleName("ode-TopPanelButton");
    buildDropDown.setStyleName("ode-TopPanelButton");
    helpDropDown.setStyleName("ode-TopPanelButton");

    // Add the Buttons to the Toolbar.
    toolbar.add(fileDropDown);
    if (config.getFtcCompanion()) {
      toolbar.add(connectDropDown);
    }
    toolbar.add(buildDropDown);

    // Commented out language switching until we have a clean Chinese translation. (AFM)
    toolbar.add(helpDropDown);

    //Only if logged in as an admin, add the Admin Button
    if (Ode.getInstance().getUser().getIsAdmin()) {
      List<DropDownItem> adminItems = Lists.newArrayList();
      adminItems.add(new DropDownItem(WIDGET_NAME_DOWNLOAD_USER_SOURCE,
          MESSAGES.downloadUserSourceMenuItem(), new DownloadUserSourceAction()));
      adminItems.add(new DropDownItem(WIDGET_NAME_SWITCH_TO_DEBUG,
          MESSAGES.switchToDebugMenuItem(), new SwitchToDebugAction()));
      adminDropDown = new DropDownButton(WIDGET_NAME_ADMIN, MESSAGES.adminTabName(), adminItems,
          false);
      adminDropDown.setStyleName("ode-TopPanelButton");
      toolbar.add(adminDropDown);
    }

    initWidget(toolbar);

  }

  // -----------------------------
  // List of Commands for use in Drop-Down Menus
  // -----------------------------

  private static class NewAction implements Command {
    @Override
    public void execute() {
      new NewYoungAndroidProjectWizard(null).center();
      // The wizard will switch to the design view when the new
      // project is created.
    }
  }

  private class SaveAction implements Command {
    @Override
    public void execute() {
      ProjectRootNode projectRootNode = Ode.getInstance().getCurrentYoungAndroidProjectRootNode();
      if (projectRootNode != null) {
        ChainableCommand cmd = new SaveAllEditorsCommand(null);
        cmd.startExecuteChain(Tracking.PROJECT_ACTION_SAVE_YA, projectRootNode);
      }
    }
  }

  private class SaveAsAction implements Command {
    @Override
    public void execute() {
      ProjectRootNode projectRootNode = Ode.getInstance().getCurrentYoungAndroidProjectRootNode();
      if (projectRootNode != null) {
        ChainableCommand cmd = new SaveAllEditorsCommand(
            new CopyYoungAndroidProjectCommand(false));
        cmd.startExecuteChain(Tracking.PROJECT_ACTION_SAVE_AS_YA, projectRootNode);
      }
    }
  }

  private class CheckpointAction implements Command {
    @Override
    public void execute() {
      ProjectRootNode projectRootNode = Ode.getInstance().getCurrentYoungAndroidProjectRootNode();
      if (projectRootNode != null) {
        ChainableCommand cmd = new SaveAllEditorsCommand(
            new CopyYoungAndroidProjectCommand(true));
        cmd.startExecuteChain(Tracking.PROJECT_ACTION_CHECKPOINT_YA, projectRootNode);
      }
    }
  }

  private static class SwitchToProjectAction implements Command {
    @Override
    public void execute() {
      Ode.getInstance().switchToProjectsView();
      Ode.getInstance().getTopToolbar().updateFileMenuButtons(0);
    }
  }

  private class WirelessAction implements Command {
    @Override
    public void execute() {
      if (Ode.getInstance().okToConnect()) {
        startRepl(true, false, false); // false means we are
                                       // *not* the emulator
      }
    }
  }

  private class EmulatorAction implements Command {
    @Override
    public void execute() {
      if (Ode.getInstance().okToConnect()) {
        startRepl(true, true, false); // true means we are the
                                      // emulator
      }
    }
  }

  private class UsbAction implements Command {
    @Override
    public void execute() {
      if (Ode.getInstance().okToConnect()) {
        startRepl(true, false, true);
      }
    }
  }

  private class ResetAction implements Command {
    @Override
    public void execute() {
      if (Ode.getInstance().okToConnect()) {
        startRepl(false, false, false); // We are really stopping the repl here
      }
    }
  }

  private class HardResetAction implements Command {
    @Override
    public void execute() {
      if (Ode.getInstance().okToConnect()) {
        replHardReset();
      }
    }
  }

  private class BarcodeAction implements Command {
    @Override
    public void execute() {
      ProjectRootNode projectRootNode = Ode.getInstance().getCurrentYoungAndroidProjectRootNode();
      if (projectRootNode != null) {
        String target = YoungAndroidProjectNode.YOUNG_ANDROID_TARGET_ANDROID;
        ChainableCommand cmd = new SaveAllEditorsCommand(
            new GenerateYailCommand(
                new BuildCommand(target,
                    new ShowProgressBarCommand(target,
                        new WaitForBuildResultCommand(target,
                            new ShowBarcodeCommand(target)), "BarcodeAction"))));
//        updateBuildButton(true);
        cmd.startExecuteChain(Tracking.PROJECT_ACTION_BUILD_BARCODE_YA, projectRootNode,
            new Command() {
              @Override
              public void execute() {
//                updateBuildButton(false);
              }
            });
      }
    }
  }

  private class DownloadAction implements Command {
    @Override
    public void execute() {
      ProjectRootNode projectRootNode = Ode.getInstance().getCurrentYoungAndroidProjectRootNode();
      if (projectRootNode != null) {
        String target = YoungAndroidProjectNode.YOUNG_ANDROID_TARGET_ANDROID;
        ChainableCommand cmd = new SaveAllEditorsCommand(
            new GenerateYailCommand(
                new BuildCommand(target,
                    new ShowProgressBarCommand(target,
                        new WaitForBuildResultCommand(target,
                            new DownloadProjectOutputCommand(target)), "DownloadAction"))));
//        updateBuildButton(true);
        cmd.startExecuteChain(Tracking.PROJECT_ACTION_BUILD_DOWNLOAD_YA, projectRootNode,
            new Command() {
              @Override
              public void execute() {
//                updateBuildButton(false);
              }
            });
      }
    }
  }
  private static class ExportProjectAction implements Command {
    @Override
    public void execute() {
      List<Project> selectedProjects =
          ProjectListBox.getProjectListBox().getProjectList().getSelectedProjects();
      if (Ode.getInstance().getCurrentView() == Ode.PROJECTS) {
        //If we are in the projects view
        if (selectedProjects.size() == 1) {
          exportProject(selectedProjects.get(0));
        } else {
          // The user needs to select only one project.
          ErrorReporter.reportInfo(MESSAGES.wrongNumberProjectsSelected());
        }
      } else {
        //If we are in the designer view.
        Downloader.getInstance().download(ServerLayout.DOWNLOAD_SERVLET_BASE + ServerLayout.DOWNLOAD_PROJECT_SOURCE + "/" + Ode.getInstance().getCurrentYoungAndroidProjectId());
      }
    }

    private void exportProject(Project project) {
      Tracking.trackEvent(Tracking.PROJECT_EVENT,
          Tracking.PROJECT_ACTION_DOWNLOAD_PROJECT_SOURCE_YA, project.getProjectName());

      Downloader.getInstance().download(ServerLayout.DOWNLOAD_SERVLET_BASE +
          ServerLayout.DOWNLOAD_PROJECT_SOURCE + "/" + project.getProjectId());
    }
  }

  private static class ExportAllProjectsAction implements Command {
    @Override
    public void execute() {
      Tracking.trackEvent(Tracking.PROJECT_EVENT,
          Tracking.PROJECT_ACTION_DOWNLOAD_ALL_PROJECTS_SOURCE_YA);

      // Is there a way to disable the Download All button until this completes?
      if (Window.confirm(MESSAGES.downloadAllAlert())) {

        Downloader.getInstance().download(ServerLayout.DOWNLOAD_SERVLET_BASE +
            ServerLayout.DOWNLOAD_ALL_PROJECTS_SOURCE);
      }
    }
  }

  private static class ImportProjectAction implements Command {
    @Override
    public void execute() {
      new ProjectUploadWizard().center();
    }
  }

  private static class ImportTemplateAction implements Command {
    @Override
    public void execute() {
      new TemplateUploadWizard().center();
    }
  }

  private static class DeleteAction implements Command {
    @Override
    public void execute() {
      Ode.getInstance().getEditorManager().saveDirtyEditors(new Command() {
        @Override
        public void execute() {
          if (Ode.getInstance().getCurrentView() == Ode.PROJECTS) {
            List<Project> selectedProjects =
                ProjectListBox.getProjectListBox().getProjectList().getSelectedProjects();
            if (selectedProjects.size() > 0) {
              // Show one confirmation window for selected projects.
              if (deleteConfirmation(selectedProjects)) {
                for (Project project : selectedProjects) {
                  deleteProject(project);
                }
              }
            } else {
              // The user can select a project to resolve the
              // error.
              ErrorReporter.reportInfo(MESSAGES.noProjectSelectedForDelete());
            }
          } else { //We are deleting a project in the designer view
            List<Project> selectedProjects = new ArrayList<Project>();
            Project currentProject = Ode.getInstance().getProjectManager().getProject(Ode.getInstance().getCurrentYoungAndroidProjectId());
            selectedProjects.add(currentProject);
            if (deleteConfirmation(selectedProjects)) {
              deleteProject(currentProject);
              //Add the command to stop this current project from saving
              Ode.getInstance().switchToProjectsView();
            }
          }
        }
      });
    }


    private boolean deleteConfirmation(List<Project> projects) {
      String message;
      GallerySettings gallerySettings = GalleryClient.getInstance().getGallerySettings();
      if (projects.size() == 1) {
        if (projects.get(0).isPublished())
          message = MESSAGES.confirmDeleteSinglePublishedProject(projects.get(0).getProjectName());
        else
          message = MESSAGES.confirmDeleteSingleProject(projects.get(0).getProjectName());
      } else {
        StringBuilder sb = new StringBuilder();
        String separator = "";
        for (Project project : projects) {
          sb.append(separator).append(project.getProjectName());
          separator = ", ";
        }
        String projectNames = sb.toString();
        if(!gallerySettings.galleryEnabled()){
          message = MESSAGES.confirmDeleteManyProjects(projectNames);
        } else {
          message = MESSAGES.confirmDeleteManyProjectsWithGalleryOn(projectNames);
        }
      }
      return Window.confirm(message);
    }

    private void deleteProject(Project project) {
      Tracking.trackEvent(Tracking.PROJECT_EVENT,
          Tracking.PROJECT_ACTION_DELETE_PROJECT_YA, project.getProjectName());

      final long projectId = project.getProjectId();

      Ode ode = Ode.getInstance();
      boolean isCurrentProject = (projectId == ode.getCurrentYoungAndroidProjectId());
      ode.getEditorManager().closeProjectEditor(projectId);
      if (isCurrentProject) {
        // If we're deleting the project that is currently open in the Designer we
        // need to clear the ViewerBox first.
        ViewerBox.getViewerBox().clear();
      }
      if (project.isPublished()) {
        doDeleteGalleryApp(project.getGalleryId());
      }
      // Make sure that we delete projects even if they are not open.
      doDeleteProject(projectId);
    }

    private void doDeleteProject(final long projectId) {
      Ode.getInstance().getProjectService().deleteProject(projectId,
          new OdeAsyncCallback<Void>(
              // failure message
              MESSAGES.deleteProjectError()) {
            @Override
            public void onSuccess(Void result) {
              Ode.getInstance().getProjectManager().removeProject(projectId);
              // Show a welcome dialog in case there are no
              // projects saved.
              if (Ode.getInstance().getProjectManager().getProjects().size() == 0) {
                Ode.getInstance().createNoProjectsDialog(true);
              }
            }
          });
    }
    private void doDeleteGalleryApp(final long galleryId) {
      Ode.getInstance().getGalleryService().deleteApp(galleryId,
          new OdeAsyncCallback<Void>(
              // failure message
              MESSAGES.galleryDeleteError()) {
            @Override
            public void onSuccess(Void result) {
              // need to update gallery list
              GalleryClient gallery = GalleryClient.getInstance();
              gallery.appWasChanged();
            }
          });
    }
  }

  private static class DownloadKeystoreAction implements Command {
    @Override
    public void execute() {
      Ode.getInstance().getUserInfoService().hasUserFile(StorageUtil.ANDROID_KEYSTORE_FILENAME,
          new OdeAsyncCallback<Boolean>(MESSAGES.downloadKeystoreError()) {
            @Override
            public void onSuccess(Boolean keystoreFileExists) {
              if (keystoreFileExists) {
                Tracking.trackEvent(Tracking.USER_EVENT, Tracking.USER_ACTION_DOWNLOAD_KEYSTORE);
                Downloader.getInstance().download(ServerLayout.DOWNLOAD_SERVLET_BASE +
                    ServerLayout.DOWNLOAD_USERFILE + "/" + StorageUtil.ANDROID_KEYSTORE_FILENAME);
              } else {
                Window.alert(MESSAGES.noKeystoreToDownload());
              }
            }
          });
    }
  }

  private class UploadKeystoreAction implements Command {
    @Override
    public void execute() {
      Ode.getInstance().getUserInfoService().hasUserFile(StorageUtil.ANDROID_KEYSTORE_FILENAME,
          new OdeAsyncCallback<Boolean>(MESSAGES.uploadKeystoreError()) {
            @Override
            public void onSuccess(Boolean keystoreFileExists) {
              if (!keystoreFileExists || Window.confirm(MESSAGES.confirmOverwriteKeystore())) {
                KeystoreUploadWizard wizard = new KeystoreUploadWizard(new Command() {
                  @Override
                  public void execute() {
                    Tracking.trackEvent(Tracking.USER_EVENT, Tracking.USER_ACTION_UPLOAD_KEYSTORE);
                    updateKeystoreFileMenuButtons();
                  }
                });
                wizard.center();
              }
            }
          });
    }
  }

  private class DeleteKeystoreAction implements Command {
    @Override
    public void execute() {
      final String errorMessage = MESSAGES.deleteKeystoreError();
      Ode.getInstance().getUserInfoService().hasUserFile(StorageUtil.ANDROID_KEYSTORE_FILENAME,
          new OdeAsyncCallback<Boolean>(errorMessage) {
            @Override
            public void onSuccess(Boolean keystoreFileExists) {
              if (keystoreFileExists && Window.confirm(MESSAGES.confirmDeleteKeystore())) {
                Tracking.trackEvent(Tracking.USER_EVENT, Tracking.USER_ACTION_DELETE_KEYSTORE);
                Ode.getInstance().getUserInfoService().deleteUserFile(
                    StorageUtil.ANDROID_KEYSTORE_FILENAME,
                    new OdeAsyncCallback<Void>(errorMessage) {
                      @Override
                      public void onSuccess(Void result) {
                        updateKeystoreFileMenuButtons();
                      }
                    });
              }
            }
          });
    }
  }

  /**
   *  Made changes to the now Projects menu made name changes to the menu items
   * Implements the action to generate the ".yail" file for each screen in the current project.
   * It does not build the entire project. The intention is that this will be helpful for
   * debugging during development, and will most likely be disabled in the production system.
   */
  private class GenerateYailAction implements Command {
    @Override
    public void execute() {
      ProjectRootNode projectRootNode = Ode.getInstance().getCurrentYoungAndroidProjectRootNode();
      if (projectRootNode != null) {
        String target = YoungAndroidProjectNode.YOUNG_ANDROID_TARGET_ANDROID;
        ChainableCommand cmd = new SaveAllEditorsCommand(new GenerateYailCommand(null));
        //updateBuildButton(true);
        cmd.startExecuteChain(Tracking.PROJECT_ACTION_BUILD_YAIL_YA, projectRootNode,
            new Command() {
              @Override
              public void execute() {
                //updateBuildButton(false);
              }
            });
      }
    }
  }

  private static class AboutAction implements Command {
    @Override
    public void execute() {
      final DialogBox db = new DialogBox(false, true);
      db.setText("About MIT App Inventor");
      db.setStyleName("ode-DialogBox");
      db.setHeight("200px");
      db.setWidth("400px");
      db.setGlassEnabled(true);
      db.setAnimationEnabled(true);
      db.center();

      VerticalPanel DialogBoxContents = new VerticalPanel();
      String html = MESSAGES.gitBuildId(GitBuildId.getDate(), GitBuildId.getVersion()) +
          "<BR/><BR/><b>This version of MIT App Inventor contains support for<BR/>" +
          "FIRST\u00AE Tech Challenge</b>";
      Config config = Ode.getInstance().getSystemConfig();
      if (!config.getFtcCompanion()) {
        html += "<BR/><BR/>No Companion Available.";
      }
      String releaseNotesUrl = config.getReleaseNotesUrl();
      if (!Strings.isNullOrEmpty(releaseNotesUrl)) {
        html += "<BR/><BR/>Please see <a href=\"" + releaseNotesUrl +
            "\" target=\"_blank\">release notes</a>";
      }
      String tosUrl = config.getTosUrl();
      if (!Strings.isNullOrEmpty(tosUrl)) {
        html += "<BR/><BR/><a href=\"" + tosUrl +
            "\" target=\"_blank\">" + MESSAGES.privacyTermsLink() + "</a>";
      }
      HTML message = new HTML(html);

      SimplePanel holder = new SimplePanel();
      Button ok = new Button("Close");
      ok.addClickListener(new ClickListener() {
        public void onClick(Widget sender) {
          db.hide();
        }
      });
      holder.add(ok);
      DialogBoxContents.add(message);
      DialogBoxContents.add(holder);
      db.setWidget(DialogBoxContents);
      db.show();
    }
  }

  private static class AboutCompanionAction implements Command {
    @Override
    public void execute() {
      final DialogBox db = new DialogBox(false, true);
      db.setText("About The Companion");
      db.setStyleName("ode-DialogBox");
      db.setHeight("200px");
      db.setWidth("400px");
      db.setGlassEnabled(true);
      db.setAnimationEnabled(true);
      db.center();

      String downloadinfo = "";
      if (!YaVersion.COMPANION_UPDATE_URL1.equals("")) {
        String url = "http://" + Window.Location.getHost() + YaVersion.COMPANION_UPDATE_URL1;
        downloadinfo = "<br/>\n<a href=" + url + ">Download URL: " + url + "</a><br/>\n";
        downloadinfo += BlocklyPanel.getQRCode(url);
      }

      VerticalPanel DialogBoxContents = new VerticalPanel();
      HTML message = new HTML(
          "Companion Version " + BlocklyPanel.getCompVersion() + downloadinfo
      );

      SimplePanel holder = new SimplePanel();
      Button ok = new Button("Close");
      ok.addClickListener(new ClickListener() {
        public void onClick(Widget sender) {
          db.hide();
        }
      });
      holder.add(ok);
      DialogBoxContents.add(message);
      DialogBoxContents.add(holder);
      db.setWidget(DialogBoxContents);
      db.show();
    }
  }

  private static class CompanionUpdateAction implements Command {
    @Override
    public void execute() {
      DesignToolbar.DesignProject currentProject = Ode.getInstance().getDesignToolbar().getCurrentProject();
      if (currentProject == null) {
        Window.alert(MESSAGES.companionUpdateMustHaveProject());
        return;
      }
      DesignToolbar.Screen screen = currentProject.screens.get(currentProject.currentScreen);
      screen.blocksEditor.updateCompanion();
    }
  }

  private static class ShowSplashAction implements Command {
    @Override
    public void execute() {
      Ode.getInstance().showWelcomeDialog();
    }
  }

  private static class WindowOpenAction implements Command {
    private final String url;

    WindowOpenAction(String url) {
      this.url = url;
    }

    @Override
    public void execute() {
      Window.open(url, WINDOW_OPEN_LOCATION, WINDOW_OPEN_FEATURES);
    }
  }

  private void updateConnectToDropDownButton(boolean isEmulatorRunning, boolean isCompanionRunning, boolean isUsbRunning){
    if (!isEmulatorRunning && !isCompanionRunning && !isUsbRunning) {
      connectDropDown.setItemEnabled(MESSAGES.AICompanionMenuItem(), true);
      connectDropDown.setItemEnabled(MESSAGES.emulatorMenuItem(), true);
      connectDropDown.setItemEnabled(MESSAGES.usbMenuItem(), true);
    } else {
      connectDropDown.setItemEnabled(MESSAGES.AICompanionMenuItem(), false);
      connectDropDown.setItemEnabled(MESSAGES.emulatorMenuItem(), false);
      connectDropDown.setItemEnabled(MESSAGES.usbMenuItem(), false);
    }
  }

  /**
   * Indicate that we are no longer connected to the Companion, adjust
   * buttons accordingly. Called from BlocklyPanel
   */
  public static void indicateDisconnect() {
    TopToolbar instance = Ode.getInstance().getTopToolbar();
    instance.updateConnectToDropDownButton(false, false, false);
  }

  /**
   * startRepl -- Start/Stop the connection to the companion.
   *
   * @param start -- true to start the repl, false to stop it.
   * @param forEmulator -- true if we are connecting to the emulator.
   * @param forUsb -- true if this is a USB connection.
   *
   * If both forEmulator and forUsb are false, then we are connecting
   * via Wireless.
   */

  private void startRepl(boolean start, boolean forEmulator, boolean forUsb) {
    DesignToolbar.DesignProject currentProject = Ode.getInstance().getDesignToolbar().getCurrentProject();
    if (currentProject == null) {
      OdeLog.wlog("DesignToolbar.currentProject is null. "
            + "Ignoring attempt to start the repl.");
      return;
    }
    DesignToolbar.Screen screen = currentProject.screens.get(currentProject.currentScreen);
    screen.blocksEditor.startRepl(!start, forEmulator, forUsb);
    if (start) {
      if (forEmulator) {        // We are starting the emulator...
        updateConnectToDropDownButton(true, false, false);
      } else if (forUsb) {      // We are starting the usb connection
        updateConnectToDropDownButton(false, false, true);
      } else {                  // We are connecting via wifi to a Companion
        updateConnectToDropDownButton(false, true, false);
      }
    } else {
      updateConnectToDropDownButton(false, false, false);
    }
  }

  private void replHardReset() {
    DesignToolbar.DesignProject currentProject = Ode.getInstance().getDesignToolbar().getCurrentProject();
    if (currentProject == null) {
      OdeLog.wlog("DesignToolbar.currentProject is null. "
            + "Ignoring attempt to do hard reset.");
      return;
    }
    DesignToolbar.Screen screen = currentProject.screens.get(currentProject.currentScreen);
    ((YaBlocksEditor)screen.blocksEditor).hardReset();
    updateConnectToDropDownButton(false, false, false);
  }

  /**
   * Enables and/or disables buttons based on how many projects exist
   * (in the case of "Download All Projects") or are selected (in the case
   * of "Delete" and "Download Source").
   */
  public void updateFileMenuButtons(int view) {
    if (view == 0) {  // We are in the Projects view
      fileDropDown.setItemEnabled(MESSAGES.deleteProjectButton(), false);
      fileDropDown.setItemEnabled(MESSAGES.deleteProjectMenuItem(),
          Ode.getInstance().getProjectManager().getProjects() == null);
      fileDropDown.setItemEnabled(MESSAGES.exportAllProjectsMenuItem(),
          Ode.getInstance().getProjectManager().getProjects().size() > 0);
      fileDropDown.setItemEnabled(MESSAGES.exportProjectMenuItem(), false);
      fileDropDown.setItemEnabled(MESSAGES.saveMenuItem(), false);
      fileDropDown.setItemEnabled(MESSAGES.saveAsMenuItem(), false);
      fileDropDown.setItemEnabled(MESSAGES.checkpointMenuItem(), false);
      buildDropDown.setItemEnabled(MESSAGES.showBarcodeMenuItem(), false);
      buildDropDown.setItemEnabled(MESSAGES.downloadToComputerMenuItem(), false);
    } else { // We have to be in the Designer/Blocks view
      fileDropDown.setItemEnabled(MESSAGES.deleteProjectButton(), true);
      fileDropDown.setItemEnabled(MESSAGES.exportAllProjectsMenuItem(),
          Ode.getInstance().getProjectManager().getProjects().size() > 0);
      fileDropDown.setItemEnabled(MESSAGES.exportProjectMenuItem(), true);
      fileDropDown.setItemEnabled(MESSAGES.saveMenuItem(), true);
      fileDropDown.setItemEnabled(MESSAGES.saveAsMenuItem(), true);
      fileDropDown.setItemEnabled(MESSAGES.checkpointMenuItem(), true);
      buildDropDown.setItemEnabled(MESSAGES.showBarcodeMenuItem(), true);
      buildDropDown.setItemEnabled(MESSAGES.downloadToComputerMenuItem(), true);
    }
    updateKeystoreFileMenuButtons();
  }

  /**
   * Enables or disables buttons based on whether the user has an android.keystore file.
   */
  public void updateKeystoreFileMenuButtons() {
    Ode.getInstance().getUserInfoService().hasUserFile(StorageUtil.ANDROID_KEYSTORE_FILENAME,
        new AsyncCallback<Boolean>() {
          @Override
          public void onSuccess(Boolean keystoreFileExists) {
            fileDropDown.setItemEnabled(MESSAGES.deleteKeystoreMenuItem(), keystoreFileExists);
            fileDropDown.setItemEnabled(MESSAGES.downloadKeystoreMenuItem(), keystoreFileExists);
          }

          @Override
          public void onFailure(Throwable caught) {
            // Enable the MenuItems. If they are clicked, we'll check again if the keystore exists.
            fileDropDown.setItemEnabled(MESSAGES.deleteKeystoreMenuItem(), true);
            fileDropDown.setItemEnabled(MESSAGES.downloadKeystoreMenuItem(), true);
          }
        });
  }


  //Admin commands
  private static class DownloadUserSourceAction implements Command {
    @Override
    public void execute() {
      new DownloadUserSourceWizard().center();
    }
  }

  private static class SwitchToDebugAction implements Command {
    @Override
    public void execute() {
      Ode.getInstance().switchToDebuggingView();
    }
  }

}<|MERGE_RESOLUTION|>--- conflicted
+++ resolved
@@ -225,17 +225,12 @@
           new WindowOpenAction(feedbackUrl)));
       helpItems.add(null);
     }
-<<<<<<< HEAD
     if (config.getFtcCompanion()) {
       helpItems.add(new DropDownItem(WIDGET_NAME_COMPANIONINFO, MESSAGES.companionInformation(),
           new AboutCompanionAction()));
-    }
-=======
-    helpItems.add(new DropDownItem(WIDGET_NAME_COMPANIONINFO, MESSAGES.companionInformation(),
-        new AboutCompanionAction()));
-    helpItems.add(new DropDownItem(WIDGET_NAME_COMPANIONUPDATE, MESSAGES.companionUpdate(),
-        new CompanionUpdateAction()));
->>>>>>> 581d9c9f
+      helpItems.add(new DropDownItem(WIDGET_NAME_COMPANIONUPDATE, MESSAGES.companionUpdate(),
+          new CompanionUpdateAction()));
+    }
     helpItems.add(new DropDownItem(WIDGET_NAME_SHOWSPLASH, MESSAGES.showSplashMenuItem(),
         new ShowSplashAction()));
 
