// -*- mode: java; c-basic-offset: 2; -*-
// Copyright 2009-2011 Google, All Rights reserved
// Copyright 2011-2012 MIT, All rights reserved
// Released under the MIT License https://raw.github.com/mit-cml/app-inventor/master/mitlicense.txt

package com.google.appinventor.client;

import com.google.gwt.i18n.client.Messages;

/**
 * I18n strings for {@link Ode}.
 *
 */
//@LocalizableResource.Generate(format = "com.google.gwt.i18n.rebind.format.PropertiesFormat")
//@LocalizableResource.DefaultLocale("en")

public interface OdeMessages extends Messages {
  // Used in multiple files

  @DefaultMessage("Cancel")
  @Description("Text on \"Cancel\" button.")
  String cancelButton();

  @DefaultMessage("OK")
  @Description("Text on \"OK\" button.")
  String okButton();

  @DefaultMessage("Dismiss")
  @Description("Text on \"Dismiss\" button.")
  String dismissButton();

  @DefaultMessage("Old name:")
  @Description("Label next to the old name in a rename dialog")
  String oldNameLabel();

  @DefaultMessage("New name:")
  @Description("Label next to the new name in a rename dialog")
  String newNameLabel();

  @DefaultMessage("None")
  @Description("Caption for None entry")
  String noneCaption();

  @DefaultMessage("Delete")
  @Description("Text on \"Delete\" button")
  String deleteButton();

  @DefaultMessage("Delete Project")
  @Description("Text on \"Delete Project\" button")
  String deleteProjectButton();

  @DefaultMessage("Show Warnings")
  @Description("Text on Toggle Warning Button")
  String showWarnings();

  @DefaultMessage("Hide Warnings")
  @Description("Text on Toggle Warning Button")
  String hideWarnings();

  @DefaultMessage("Upload File ...")
  @Description("Text on \"Add...\" button")
  String addButton();

  @DefaultMessage("Name")
  @Description("Header for name column of project table")
  String projectNameHeader();

  @DefaultMessage("Date Created")
  @Description("Header for date created column of project table.")
  String projectDateCreatedHeader();

  @DefaultMessage("Date Modified")
  @Description("Header for date modified column of project table.")
  String projectDateModifiedHeader();

  @DefaultMessage("Save")
  @Description("Label of the button for save")
  String saveButton();

  @DefaultMessage("Save As")
  @Description("Label of the button for save as")
  String saveAsButton();

  @DefaultMessage("Checkpoint ...")
  @Description("Label of the button for checkpoint")
  String checkpointButton();

  @DefaultMessage("Add Screen ...")
  @Description("Label of the button for adding a new screen")
  String addFormButton();

  @DefaultMessage("Remove Screen")
  @Description("Label of the button for removing a screen")
  String removeFormButton();

  @DefaultMessage("Connect")
  @Description("Label of the button for selecting phone connection")
  String connectButton();

  @DefaultMessage("Deleting this screen will completely remove the screen from your project. " +
      "All components and blocks associated with this screen will be deleted.\n" +
      "There is no undo.\nAre you sure you want to delete {0}?")
  @Description("Confirmation query for removing a screen")
  String reallyDeleteForm(String formName);

  @DefaultMessage("Open the Blocks Editor")
  @Description("Label of the button for opening the blocks editor")
  String openBlocksEditorButton();

  @DefaultMessage("Screens ...")
  @Description("Label of the button for switching screens")
  String screensButton();

  @DefaultMessage("Blocks")
  @Description("Label of the button for switching to the blocks editor")
  String switchToBlocksEditorButton();

  @DefaultMessage("Designer")
  @Description("Label of the button for switching to the form editor")
  String switchToFormEditorButton();

  @DefaultMessage("Packaging ...")
  @Description("Label of the button leading to build related cascade items, when building")
  String isBuildingButton();

  @DefaultMessage("Opening the Blocks Editor... (click to cancel)")
  @Description("Label of the button for canceling the blocks editor launch")
  String cancelBlocksEditorButton();

  @DefaultMessage("Blocks Editor is open")
  @Description("Label of the button for opening the blocks editor when the it is already open")
  String blocksEditorIsOpenButton();

  // Switch Language Buttons (Internationalization)
  @DefaultMessage("Language")
  @Description("Label of the button for switching language")
  String switchLanguageButton();

  // Not used anymore it is now dynamically created and translated at compile time depending on what
  //languages are translated and available.

//  @DefaultMessage("English")
//  @Description("Label of the button for switching language to English")
//  String switchLanguageEnglishButton();
//
//  @DefaultMessage("Chinese CN")
//  @Description("Label of the button for switching language to Chinese CN")
//  String switchLanguageChineseCNButton();
//
//  @DefaultMessage("German")
//  @Description("Label of the button for switching language to German")
//  String switchLanguageGermanButton();
//
//  @DefaultMessage("Vietnamese")
//  @Description("Label of the button for switching language to Vietnamese")
//  String switchLanguageVietnameseButton();

  // Used in MotdFetcher.java

  @DefaultMessage("Failed to contact server to get the MOTD.")
  @Description("Message displayed when cannot get a MOTD from the server.")
  String getMotdFailed();

  // Used in Ode.java

  // TODO(user): Replace with commented version once we're ready
  @DefaultMessage("MIT App Inventor 2")
  @Description("Title for App Inventor")
  String titleYoungAndroid();

  @DefaultMessage("An internal error has occurred. Report a bug?")
  @Description("Confirmation for reporting a bug after an internal error")
  String internalErrorReportBug();

  @DefaultMessage("An internal error has occurred.")
  @Description("Alert after an internal error")
  String internalError();

  @DefaultMessage("An internal error has occurred. Go look in the Debugging view.")
  @Description("Alert after an internal error")
  String internalErrorSeeDebuggingView();

  @DefaultMessage("An internal error has occurred. Click \"ok\" for more information.")
  @Description("Confirm alert after an internal error")
  String internalErrorClickOkDebuggingView();

  @DefaultMessage("The server is temporarily unavailable. Please try again later!")
  @Description("Error message if the server becomes completely unavailable.")
  String serverUnavailable();

  @DefaultMessage("No Project Chosen")
  @Description("Title for Error Dialog when connection is attempted without a project.")
  String noprojectDialogTitle();

  @DefaultMessage("You must first create or select a project before connecting!")
  @Description("Error message for connection attempt without a project selected.")
  String noprojectDuringConnect();

  // Used in RpcStatusPopup.java

  @DefaultMessage("Loading ...")
  @Description("Message that is shown to indicate that a loading RPC is going on")
  String defaultRpcMessage();

  @DefaultMessage("Saving ...")
  @Description("Message that is shown to indicate that a saving RPC is going on")
  String savingRpcMessage();

  @DefaultMessage("Copying ...")
  @Description("Message that is shown to indicate that a copying RPC is going on")
  String copyingRpcMessage();

  @DefaultMessage("Deleting ...")
  @Description("Message that is shown to indicate that a deleting RPC is going on")
  String deletingRpcMessage();

  @DefaultMessage("Packaging ...")
  @Description("Message shown during a building RPC (for Young Android, called 'packaging')")
  String packagingRpcMessage();

  @DefaultMessage("Downloading to phone ...")
  @Description("Message shown while downloading application to the phone (during compilation)")
  String downloadingRpcMessage();

  // Used in StatusPanel.java

  @DefaultMessage("Built: {0}  Version: {1}")
  @Description("Label showing the ant build date and the git version")
  String gitBuildId(String date, String version);

  @DefaultMessage("Privacy")
  @Description("Label of the link for Privacy")
  String privacyLink();

  @DefaultMessage("Terms")
  @Description("Label of the link for Terms")
  String termsLink();

  @DefaultMessage("Privacy Policy and Terms of Use")
  @Description("Label of the link for Privacy and Terms of Use")
  String privacyTermsLink();

  // Used in TopPanel.java
  
  //Project
  @DefaultMessage("Projects")
  @Description("Name of Projects tab")
  String projectsTabName();
  
  @DefaultMessage("My projects")
  @Description("Name of My projects menuitem")
  String projectMenuItem();

  @DefaultMessage("Start new project ...")
  @Description("Label of the menu item for creating a new project")
  String newProjectMenuItem();
  
  @DefaultMessage("Import project (.aia) from my computer ...")
  @Description("Name of Import Project menuitem")
  String importProjectMenuItem();
  
  @DefaultMessage("Delete project")
  @Description("Name of Delete project menuitem")
  String deleteProjectMenuItem();
  
  @DefaultMessage("Save project")
  @Description("Name of Save menuitem")
  String saveMenuItem();

  @DefaultMessage("Save project as ...")
  @Description("Name of Save as ... menuitem")
  String saveAsMenuItem();
  
  @DefaultMessage("Checkpoint")
  @Description("Name of Checkpoint menuitem")
  String checkpointMenuItem();
<<<<<<< HEAD
=======

  @DefaultMessage("Import project (.aia) from a repository ...")
  @Description("Name of Import Template menuitem")
  String importTemplateButton();
>>>>>>> 4f7c8579

  @DefaultMessage("Export selected project (.aia) to my computer")
  @Description("Name of Export Project menuitem")
  String exportProjectMenuItem();

  @DefaultMessage("Export all projects")
  @Description("Name of Export all Project menuitem")
  String exportAllProjectsMenuItem();
  
  @DefaultMessage("Export keystore")
  @Description("Label of the button for export keystore")
  String downloadKeystoreMenuItem();

  @DefaultMessage("Import keystore")
  @Description("Label of the button for import keystore")
  String uploadKeystoreMenuItem();

  @DefaultMessage("Delete keystore")
  @Description("Label of the button for delete keystore")
  String deleteKeystoreMenuItem();

  //Connect
  @DefaultMessage("Connect")
  @Description("Label of the button leading to Connect related cascade items")
  String connectTabName();
  
  @DefaultMessage("AI Companion")
  @Description("Message providing details about starting the wireless connection.")
  String AICompanionMenuItem();

  @DefaultMessage("Emulator")
  @Description("Message providing details about starting the emulator connection.")
  String emulatorMenuItem();

  @DefaultMessage("USB")
  @Description("Message providing details about starting a USB connection.")
  String usbMenuItem();

  @DefaultMessage("Reset Connection")
  @Description("Reset all connections.")
  String resetConnectionsMenuItem();

  @DefaultMessage("Hard Reset")
  @Description("Hard Reset the Emulator.")
  String hardResetConnectionsMenuItem();

  //Build
  @DefaultMessage("Build")
  @Description("Label of the button leading to build related cascade items")
  String buildTabName();
  
  @DefaultMessage("App ( provide QR code for .apk )")
  @Description("Label of item for building a project and show barcode")
  String showBarcodeMenuItem();

  @DefaultMessage("App ( save .apk to my computer )")
  @Description("Label of item for building a project and downloading")
  String downloadToComputerMenuItem();

  @DefaultMessage("Generate YAIL")
  @Description("Label of the cascade item for generating YAIL for a project")
  String generateYailMenuItem();
  
  //Help
  @DefaultMessage("Help")
  @Description("Label for the Help menu")
  String helpTabName();

  @DefaultMessage("About")
  @Description("Label of the link for About")
  String aboutMenuItem();
  
  @DefaultMessage("Library")
  @Description("Name of Library link")
  String libraryMenuItem();

  @DefaultMessage("Get Started")
  @Description("Name of Getting Started link")
  String getStartedMenuItem();

  @DefaultMessage("Tutorials")
  @Description("Name of Tutorials link")
  String tutorialsMenuItem();

  @DefaultMessage("Troubleshooting")
  @Description("Name of Troubleshooting link")
  String troubleshootingMenuItem();

  @DefaultMessage("Forums")
  @Description("Name of Forums link")
  String forumsMenuItem();
  
  @DefaultMessage("Report an Issue")
  @Description("Link for Report an Issue form")
  String feedbackMenuItem();
  
  //Admin
  @DefaultMessage("Admin")
  @Description("Label of the button leading to admin functionality")
  String adminTabName();
  
  @DefaultMessage("Download User Source")
  @Description("Label of the button for admins to download a user's project source")
  String downloadUserSourceMenuItem();

  @DefaultMessage("Switch To Debug Panel")
  @Description("Label of the button for admins to switch to the debug panel without an explicit error")
  String switchToDebugMenuItem();
  
  //Tabs
  @DefaultMessage("My Projects")
  @Description("Name of My Projects tab")
  String myProjectsTabName();
  
  @DefaultMessage("Guide")
  @Description("Name of Guide link")
  String guideTabName();
  
  @DefaultMessage("Report an Issue")
  @Description("Link for Report an Issue form")
  String feedbackTabName();

  @DefaultMessage("Gallery")
  @Description("Link for Gallery")
  String galleryTabName();
  
  //User email dropdown
  @DefaultMessage("Sign out")
  @Description("Label of the link for signing out")
  String signOutLink();
  
  //

  @DefaultMessage("Design")
  @Description("Name of Design tab")
  String tabNameDesign();

  @DefaultMessage("(Debugging)")
  @Description("Name of Debugging tab")
  String tabNameDebugging();

  @DefaultMessage("Please choose a project to open or create a new project.")
  @Description("Message shown when there is no current file editor to switch to")
  String chooseProject();

  // Used in boxes/AssetListBox.java

  @DefaultMessage("Media")
  @Description("Caption for asset list box.")
  String assetListBoxCaption();

  // Used in boxes/MessagesOutputBox.java

  @DefaultMessage("Messages")
  @Description("Caption for message output box.")
  String messagesOutputBoxCaption();

  // Used in boxes/MotdBox.java

  @DefaultMessage("Welcome to App Inventor!")
  @Description("Initial caption for MOTD box.")
  String motdBoxCaption();

  // Used in boxes/OdeLogBox.java

  @DefaultMessage("Developer Messages")
  @Description("Caption for ODE log box.")
  String odeLogBoxCaption();

  // Used in boxes/PaletteBox.java

  @DefaultMessage("Palette")
  @Description("Caption for palette box.")
  String paletteBoxCaption();

  // Used in boxes/ProjectListBox.java

  @DefaultMessage("Projects")
  @Description("Caption for project list box.")
  String projectListBoxCaption();

  // Used in boxes/PropertiesBox.java

  @DefaultMessage("Properties")
  @Description("Caption for properties box.")
  String propertiesBoxCaption();

  // Used in boxes/SourceStructureBox.java

  @DefaultMessage("Components")
  @Description("Caption for source structure box.")
  String sourceStructureBoxCaption();

  // Used in boxes/BlockSelectorBox.java

  @DefaultMessage("Blocks")
  @Description("Caption for block selector box.")
  String blockSelectorBoxCaption();

  @DefaultMessage("Built-in")
  @Description("Label on built-in-blocks branch of block selector tree")
  String builtinBlocksLabel();

  @DefaultMessage("Control")
  @Description("Label on built-in-Control-blocks branch of block selector tree")
  String builtinControlLabel();
  
  @DefaultMessage("Logic")
  @Description("Label on built-in-Logic-blocks branch of block selector tree")
  String builtinLogicLabel();
  
  @DefaultMessage("Text")
  @Description("Label on built-in-Text-blocks branch of block selector tree")
  String builtinTextLabel();
  
  @DefaultMessage("Lists")
  @Description("Label on built-in-Lists-blocks branch of block selector tree")
  String builtinListsLabel();
  
  @DefaultMessage("Colors")
  @Description("Label on built-in-Colors-blocks branch of block selector tree")
  String builtinColorsLabel();
  
  @DefaultMessage("Variables")
  @Description("Label on built-in-Variables-blocks branch of block selector tree")
  String builtinVariablesLabel();
  
  @DefaultMessage("Procedures")
  @Description("Label on built-in-Procedures-blocks branch of block selector tree")
  String builtinProceduresLabel();
  
  @DefaultMessage("Any component")
  @Description("Label on any-component branch of block selector tree")
  String anyComponentLabel();
  
  @DefaultMessage("Any ")
  @Description("None")
  String textAnyComponentLabel();

  // Used in boxes/ViewerBox.java

  @DefaultMessage("Viewer")
  @Description("Caption for a viewer box.")
  String viewerBoxCaption();

  // Used in SaveAllEditorsCommand.java

  @DefaultMessage("Saved project at {0}")
  @Description("Message reported when project was saved successfully.")
  String savedProject(String saveTime);

  // Used in editor/EditorManager.java

  @DefaultMessage("Server error: could not save one or more files. Please try again later!")
  @Description("Error message reported when one or more file couldn't be saved to the server.")
  String saveErrorMultipleFiles();

  @DefaultMessage("Error generating Yail for screen {0}: {1}. Please fix and try packaging again.")
  @Description("Error message reported when yail generation fails for a screen")
  String yailGenerationError(String formName, String description);

  // Used in editor/simple/SimpleNonVisibleComponentsPanel.java

  @DefaultMessage("Non-visible components")
  @Description("Header for the non-visible components in the designer.")
  String nonVisibleComponentsHeader();

  // Used in editor/simple/SimpleVisibleComponentsPanel.java

  @DefaultMessage("Display hidden components in Viewer")
  @Description("Checkbox controlling whether to display invisible components in the designer.")
  String showHiddenComponentsCheckbox();

  @DefaultMessage("Check to see Preview on Tablet size.")
  @Description("Checkbox (check) controlling whether to display a preview on Tablet size.")
  String previewTabletSize();

  @DefaultMessage("Un-check to see Preview on Phone size.")
  @Description("Checkbox (un-check) controlling whether to display a preview on Phone size.")
  String previewPhoneSize();

  // Used in editor/simple/components/MockComponent.java

  @DefaultMessage("Rename Component")
  @Description("Title for the rename component dialog")
  String renameTitle();

  @DefaultMessage("Component names can contain only letters, numbers, and underscores and " +
      "must start with a letter")
  @Description("Error message when component name contains non-alphanumeric characters besides _ " +
      "or does not start with a letter")
  String malformedComponentNameError();

  @DefaultMessage("Duplicate component name!")
  @Description("Error shown when a new component name would be the same as an existing one")
  String duplicateComponentNameError();

  @DefaultMessage("Component instance names cannot be the same as a component type")
  @Description("Error shown when a new component name would be the same as a component type name")
  String sameAsComponentTypeNameError();

  @DefaultMessage("Component name cannot be any of the following: CsvUtil, Double, Float, " +
      "Integer, JavaCollection, JavaIterator, KawaEnvironment, Long, Short, SimpleForm, String, " +
      "Pattern, YailList, YailNumberToString, YailRuntimeError")
  @Description("Error shown when a new component name is a variable name already used in the" +
      "Yail code")
  String badComponentNameError();

  @DefaultMessage("Deleting this component will delete all blocks associated with it in the " +
      "Blocks Editor. Are you sure you want to delete?")
  @Description("Confirmation query for removing a component")
  String reallyDeleteComponent();

  // Used in editor/simple/components/MockButtonBase.java, MockCheckBox.java, MockLabel.java, and
  // MockRadioButton.java

  @DefaultMessage("Text for {0}")
  @Description("Default value for Text property")
  String textPropertyValue(String componentName);

  // Used in editor/simple/components/MockButtonBase.java, MockHVLayoutBase.java
  @DefaultMessage("System error: Bad value - {0} - for Horizontal Alignment.")
  @Description("Default message for bad value for Horizontal Alignment")
  String badValueForHorizontalAlignment(String componentName);

  @DefaultMessage("System error: Bad value - {0} - for Vertical Alignment.")
  @Description("Default message for bad value for Vartical Alignment")
  String badValueForVerticalAlignment(String componentName);

  // Used in editor/simple/components/MockVisibleComponent.java

  @DefaultMessage("Width")
  @Description("Caption for the width property")
  String widthPropertyCaption();

  @DefaultMessage("Height")
  @Description("Caption for the height property")
  String heightPropertyCaption();

  // Used in editor/simple/components/MockTextBoxBase.java

  @DefaultMessage("Hint for {0}")
  @Description("Default value for Hint property")
  String hintPropertyValue(String componentName);

  // Used in editor/simple/palette/ComponentHelpWidget.java

  @DefaultMessage("More information")
  @Description("Label of the link to a component's reference docs")
  String moreInformation();

  // Used in editor/youngandroid/YaFormEditor.java and YaBlocksEditor.java

  @DefaultMessage("Server error: could not load file. Please try again later!")
  @Description("Error message reported when a source file couldn't be loaded from the server.")
  String loadError();

  @DefaultMessage("Server error: could not save file. Please try again later!")
  @Description("Error message reported when a source file couldn't be saved to the server.")
  String saveError();

  @DefaultMessage("{0} blocks")
  @Description("Tab name for blocks editor")
  String blocksEditorTabName(String formName);

  // Used in editor/youngandroid/BlocklyPanel.java

  @DefaultMessage("The blocks area did not load properly. Changes to the blocks for screen {0} will not be saved.")
  @Description("Message indicating that blocks changes were not saved")
  String blocksNotSaved(String formName);

  @DefaultMessage("The blocks for screen {0} did not load properly. "
      + "You will not be able to edit using the blocks editor until the problem is corrected.")
  @Description("Message when blocks fail to load properly")
  String blocksLoadFailure(String formName);

  //Used in editor/youngandroid/properties/YoungAndroidAccelerometerSensitivityChoicePropertyEditor.java

  @DefaultMessage("weak")
  @Description("Text for accelerometer sensitivity choice 'weak'")
  String weakAccelerometerSensitivity();

  @DefaultMessage("moderate")
  @Description("Text for accelerometer sensitivity choice 'moderate'")
  String moderateAccelerometerSensitivity();

  @DefaultMessage("strong")
  @Description("Text for accelerometer sensitivity choice 'strong'")
  String strongAccelerometerSensitivity();

  // Used in editor/youngandroid/properties/YoungAndroidAlignmentChoicePropertyEditor.java

  @DefaultMessage("left")
  @Description("Text for text alignment choice 'left'")
  String leftTextAlignment();

  @DefaultMessage("center")
  @Description("Text for text alignment choice 'center'")
  String centerTextAlignment();

  @DefaultMessage("right")
  @Description("Text for text alignment choice 'right'")
  String rightTextAlignment();

  // Used in
  // editor/youngandroid/properties/YoungAndroidHorizontalAlignmentChoicePropertyEditor.java

  @DefaultMessage("Left")
  @Description("Text for horizontal alignment choice 'Left")
  String horizontalAlignmentChoiceLeft();

  @DefaultMessage("Right")
  @Description("Text for horizontal alignemt choice 'Right'")
  String horizontalAlignmentChoiceRight();

  @DefaultMessage("Center")
  @Description("Text for horizontal alignment choice 'Center'")
  String horizontalAlignmentChoiceCenter();

  // Used in
  // editor/youngandroid/properties/YoungAndroidVerticalAlignmentChoicePropertyEditor.java

  @DefaultMessage("Top")
  @Description("Text for vertical alignment choice 'Top'")
  String verticalAlignmentChoiceTop();

  @DefaultMessage("Center")
  @Description("Text for vertical alignment choice 'Center'")
  String verticalAlignmentChoiceCenter();

  @DefaultMessage("Bottom")
  @Description("Text for vertical alignment choice 'Bottom'")
  String verticalAlignmentChoiceBottom();

  // Used in editor/youngandroid/properties/YoungAndroidButtonShapeChoicePropertyEditor.java

  @DefaultMessage("default")
  @Description("Text for button shape choice 'default'")
  String defaultButtonShape();

  @DefaultMessage("rounded")
  @Description("Text for button shape choice 'rounded'")
  String roundedButtonShape();

  @DefaultMessage("rectangular")
  @Description("Text for button shape choice 'rectangular'")
  String rectButtonShape();

  @DefaultMessage("oval")
  @Description("Text for button shape choice 'oval'")
  String ovalButtonShape();

  // Used in editor/youngandroid/properties/YoungAndroidAssetSelectorPropertyEditor.java

  @DefaultMessage("You must select an asset!")
  @Description("Message displayed when OK button is clicked when there is no asset selected.")
  String noAssetSelected();

  // Used in editor/youngandroid/properties/YoungAndroidComponentSelectorPropertyEditor.java

  @DefaultMessage("You must select a component!")
  @Description("Message displayed when OK button is clicked when there is no component selected.")
  String noComponentSelected();

  // Used in editor/youngandroid/properties/YoungAndroidColorChoicePropertyEditor.java

  @DefaultMessage("None")
  @Description("Text for color choice 'None'")
  String noneColor();

  @DefaultMessage("Black")
  @Description("Text for color choice 'Black'")
  String blackColor();

  @DefaultMessage("Blue")
  @Description("Text for color choice 'Blue'")
  String blueColor();

  @DefaultMessage("Cyan")
  @Description("Text for color choice 'Cyan'")
  String cyanColor();

  @DefaultMessage("Default")
  @Description("Text for color choice 'Default'")
  String defaultColor();

  @DefaultMessage("Dark Gray")
  @Description("Text for color choice 'Dark Gray'")
  String darkGrayColor();

  @DefaultMessage("Gray")
  @Description("Text for color choice 'Gray'")
  String grayColor();

  @DefaultMessage("Green")
  @Description("Text for color choice 'Green'")
  String greenColor();

  @DefaultMessage("Light Gray")
  @Description("Text for color choice 'Light Gray'")
  String lightGrayColor();

  @DefaultMessage("Magenta")
  @Description("Text for color choice 'Magenta'")
  String magentaColor();

  @DefaultMessage("Orange")
  @Description("Text for color choice 'Orange'")
  String orangeColor();

  @DefaultMessage("Pink")
  @Description("Text for color choice 'Pink'")
  String pinkColor();

  @DefaultMessage("Red")
  @Description("Text for color choice 'Red'")
  String redColor();

  @DefaultMessage("White")
  @Description("Text for color choice 'White'")
  String whiteColor();

  @DefaultMessage("Yellow")
  @Description("Text for color choice 'Yellow'")
  String yellowColor();

  // Used in editor/youngandroid/properties/YoungAndroidFontTypefaceChoicePropertyEditor.java

  @DefaultMessage("default")
  @Description("Text for font typeface choice 'default '")
  String defaultFontTypeface();

  @DefaultMessage("sans serif")
  @Description("Text for font typeface choice 'sans serif '")
  String sansSerifFontTypeface();

  @DefaultMessage("serif")
  @Description("Text for font typeface choice 'serif '")
  String serifFontTypeface();

  @DefaultMessage("monospace")
  @Description("Text for font typeface choice 'monospace '")
  String monospaceFontTypeface();

  // Used in editor/youngandroid/properties/YoungAndroidLengthPropertyEditor.java

  @DefaultMessage("Automatic")
  @Description("Caption and summary for Automatic choice")
  String automaticCaption();

  @DefaultMessage("Fill parent")
  @Description("Caption and summary for Fill Parent choice")
  String fillParentCaption();

  @DefaultMessage("DP") // DP - Density Independent Pixels
  @Description("Caption for DPs label")
  String dpsCaption();

  @DefaultMessage("{0} DPs")
  @Description("Summary for custom length in DPs")
  String dpsSummary(String dps);

  @DefaultMessage("The value must be a number greater than or equal to 0")
  @Description("Error shown after validation of custom length field failed.")
  String nonnumericInputError();

  // Used in editor/youngandroid/properties/YoungAndroidScreenAnimationChoicePropertyEditor.java

  @DefaultMessage("Default")
  @Description("Text for screen animation choice 'Default '")
  String defaultScreenAnimation();

  @DefaultMessage("Fade")
  @Description("Text for screen animation choice 'Fade '")
  String fadeScreenAnimation();

  @DefaultMessage("Zoom")
  @Description("Text for screen animation choice 'Zoom '")
  String zoomScreenAnimation();

  @DefaultMessage("SlideHorizontal")
  @Description("Text for screen animation choice 'SlideHorizontal '")
  String slideHorizontalScreenAnimation();

  @DefaultMessage("SlideVertical")
  @Description("Text for screen animation choice 'SlideVertical '")
  String slideVerticalScreenAnimation();

  @DefaultMessage("None")
  @Description("Text for screen animation choice 'None '")
  String noneScreenAnimation();

  // Used in editor/youngandroid/properties/YoungAndroidScreenOrientationChoicePropertyEditor.java

  @DefaultMessage("Unspecified")
  @Description("Text for screen orientation choice 'Unspecified '")
  String unspecifiedScreenOrientation();

  @DefaultMessage("Portrait")
  @Description("Text for screen orientation choice 'Portrait '")
  String portraitScreenOrientation();

  @DefaultMessage("Landscape")
  @Description("Text for screen orientation choice 'Landscape '")
  String landscapeScreenOrientation();

  @DefaultMessage("Sensor")
  @Description("Text for screen orientation choice 'Sensor '")
  String sensorScreenOrientation();

  @DefaultMessage("User")
  @Description("Text for screen orientation choice 'User '")
  String userScreenOrientation();

  // Used in editor/youngandroid/properties/YoungAndroidToastLengthChoicePropertyEditor.java

  @DefaultMessage("Short")
  @Description("Show toast for a Toast_Short of time")
  String shortToastLength();

  @DefaultMessage("Long")
  @Description("Show toast for a Toast_Long of time")
  String longToastLength();

  // Used in explorer/SourceStructureExplorer.java

  @DefaultMessage("Rename")
  @Description("Label of the button for rename")
  String renameButton();

  // Used in explorer/commands/AddFormCommand.java

  @DefaultMessage("Add")
  @Description("Text on 'Add' button to continue with screen creation.")
  String addScreenButton();

  @DefaultMessage("Do Not Add")
  @Description("Text on 'Dont Add' button to dismiss screen creation.")
  String cancelScreenButton();

  @DefaultMessage("New Screen")
  @Description("Title of new Screen dialog.")
  String newFormTitle();

  @DefaultMessage("Screen name:")
  @Description("Label in front of name in new screen dialog.")
  String formNameLabel();

  @DefaultMessage("WARNING: The number of screens in this app might exceed the limits of App Inventor. " +
                  "Click <a target=\"_blank\" href=\"/reference/other/manyscreens.html\">here</a> for advice about " +
                  "creating apps with many screens. " +
                  "<p>Do you really want to add another screen?</p>")
  @Description("Label to indicate the application has too many screens.")
  String formCountErrorLabel();

  @DefaultMessage("Screen names can contain only letters, numbers, and underscores and must " +
      "start with a letter")
  @Description("Error message when form name contains non-alphanumeric characters besides _")
  String malformedFormNameError();

  @DefaultMessage("Duplicate Screen name!")
  @Description("Error shown when a new form name would be the same as an existing one")
  String duplicateFormNameError();

  @DefaultMessage("Server error: could not add form. Please try again later!")
  @Description("Error message reported when adding a form failed on the server.")
  String addFormError();

  // Used in explorer/commands/BuildCommand.java, and
  // explorer/commands/WaitForBuildResultCommand.java

  @DefaultMessage("Build of {0} requested at {1}.")
  @Description("Message shown in the build output panel when a build is requested.")
  String buildRequestedMessage(String projectName, String time);

  @DefaultMessage("Server error: could not build target. Please try again later!")
  @Description("Error message reported when building a target failed on the server because of a " +
      "network error.")
  String buildError();

  @DefaultMessage("Build failed!")
  @Description("Error message reported when a build failed due to an error in the build pipeline.")
  String buildFailedError();

  @DefaultMessage("The build server is currently busy. Please try again in a few minutes.")
  @Description("Error message reported when the build server is temporarily too busy to accept " +
      "a build request.")
  String buildServerBusyError();

  @DefaultMessage("The build server is not compatible with this version of App Inventor.")
  @Description("Error message reported when the build server is running a different version of " +
      "the App Inventor code.")
  String buildServerDifferentVersion();

  @DefaultMessage("Unable to generate code for {0}.")
  @Description("Message displayed when an error occurs while generating YAIL for a form.")
  String errorGeneratingYail(String formName);

  // Used in explorer/commands/CommandRegistory.java

  @DefaultMessage("Delete...")
  @Description("Label for the context menu command that deletes a file")
  String deleteFileCommand();

  @DefaultMessage("Download to my computer")
  @Description("Label for the context menu command that downloads a file")
  String downloadFileCommand();

  // Used in explorer/commands/CopyYoungAndroidProjectCommand.java

  @DefaultMessage("Checkpoint - {0}")
  @Description("Title of checkpoint dialog.")
  String checkpointTitle(String projectName);

  @DefaultMessage("Save As - {0}")
  @Description("Title of save as dialog.")
  String saveAsTitle(String projectName);

  @DefaultMessage("{0}_checkpoint{1}")
  @Description("Default project name in checkoint dialog")
  String defaultCheckpointProjectName(String projectName, String suffix);

  @DefaultMessage("Previous checkpoints:")
  @Description("Label for previous checkpoints table in checkpoint dialog.")
  String previousCheckpointsLabel();

  @DefaultMessage("{0}_copy")
  @Description("Defaulf project name in save as dialog")
  String defaultSaveAsProjectName(String projectName);

  @DefaultMessage("Checkpoint name:")
  @Description("Label in front of new name in checkpoint dialog.")
  String checkpointNameLabel();

  @DefaultMessage("Server error: could not copy project. Please try again later!")
  @Description("Error message reported when copying a project failed on the server.")
  String copyProjectError();

  // Used in explorer/commands/DeleteFileCommand.java

  @DefaultMessage("Do you really want to delete this file?  It will be removed from " +
      "the App Inventor server.  Also, parts of your application may still refer to the deleted " +
      "file, and you will need to change these.")
  @Description("Confirmation message that will be shown before deleting a file")
  String reallyDeleteFile();

  @DefaultMessage("Server error: could not delete the file. Please try again later!")
  @Description("Error message reported when deleting a file failed on the server.")
  String deleteFileError();

  // Used in explorer/commands/EnsurePhoneConnectedCommand.java

  @DefaultMessage("The phone is not connected.")
  @Description("Error message displayed when the user wants to download a project to the phone, " +
      "but the phone is not connected.")
  String phoneNotConnected();

  // Used in explorer/commands/ShowBarcodeCommand.java

  @DefaultMessage("Barcode link for {0}")
  @Description("Title of barcode dialog.")
  String barcodeTitle(String projectName);

  @DefaultMessage("Note: this barcode is only valid for 2 hours. See {0} the FAQ {1} for info " +
      "on how to share your app with others.")
  @Description("Warning in barcode dialog.")
  String barcodeWarning(String aTagStart, String aTagEnd);

  // Used in explorer/project/Project.java

  @DefaultMessage("Server error: could not load project. Please try again later!")
  @Description("Error message reported when a project could not be loaded from the server.")
  String projectLoadError();

  // Used in explorer/project/ProjectManager.java

  @DefaultMessage("Server error: could not retrieve project information. Please try again later!")
  @Description("Error message reported when information about projects could not be retrieved " +
      "from the server.")
  String projectInformationRetrievalError();

  // Used in explorer/youngandroid/Toolbar.java

  @DefaultMessage("It may take a little while for your projects to be downloaded. " +
      "Please be patient...")
  @Description("Warning that downloading projects will take a while")
  String downloadAllAlert();

  @DefaultMessage("More Actions")
  @Description("Label of the button leading to more cascade items")
  String moreActionsButton();

  @DefaultMessage("Download User Source")
  @Description("Title of the dialog box for downloading a user's project source")
  String downloadUserSourceDialogTitle();

  @DefaultMessage("User id or email (case-sensitive):")
  @Description("Label for the user id input text box")
  String userIdLabel();

  @DefaultMessage("Project id or name:")
  @Description("Label for the project id input text box")
  String projectIdLabel();

  @DefaultMessage("Please specify both a user email address or id and a project name or id " +
      "for the project to be downloaded. Ids are numeric and may come from the system " +
      "logs or from browsing the Datastore. If you use an email address, it must match " +
      "exactly the stored email address in the Datastore. Similarly, project names must " +
      "match exactly. Both are case sensitive.")
  @Description("Error message reported when user id or project id is missing")
  String invalidUserIdOrProjectIdError();

  @DefaultMessage("Please select a project to delete")
  @Description("Error message displayed when no project is selected")
  String noProjectSelectedForDelete();

  @DefaultMessage("Are you really sure you want to delete this project: {0}")
  @Description("Confirmation message for selecting a single project and clicking delete")
  String confirmDeleteSingleProject(String projectName);

  @DefaultMessage("Are you really sure you want to delete these projects: {0}")
  @Description("Confirmation message for selecting multiple projects and clicking delete")
  String confirmDeleteManyProjects(String projectNames);

  @DefaultMessage("Server error: could not delete project. Please try again later!")
  @Description("Error message reported when deleting a project failed on the server.")
  String deleteProjectError();

  @DefaultMessage("One project must be selected")
  @Description("Error message displayed when no or many projects are selected")
  String wrongNumberProjectsSelected();

  @DefaultMessage("Server error: could not download your keystore file.")
  @Description("Error message displayed when a server error occurs during download keystore")
  String downloadKeystoreError();

  @DefaultMessage("There is no keystore file to download.")
  @Description("Error message displayed when no keystore file exists")
  String noKeystoreToDownload();

  @DefaultMessage("Server error: could not upload your keystore file.")
  @Description("Error message displayed when a server error occurs during upload keystore")
  String uploadKeystoreError();

  @DefaultMessage("Do you want to overwrite your keystore file?\n\n" +
      "If you agree, your old keystore file will be completely removed from the App Inventor " +
      "server.\n\n" +
      "If you have published applications to the Google Play Store using the keystore you are " +
      "about to overwrite, you will lose the ability to update your applications.\n\n" +
      "Any projects that you package in the future will be signed using your new keystore file. " +
      "Changing the keystore affects the ability to reinstall previously installed apps. If you " +
      "are not sure that you want to do this, please read the documentation about keystores by " +
      "clicking above on \"Learn\", then \"Troubleshooting\", and then \"Keystores and Signing " +
      "of Applications\"\n\n" +
      "There is no undo for overwriting your keystore file.")
  @Description("Confirmation message shown when keystore is about to be overwritten.")
  String confirmOverwriteKeystore();

  @DefaultMessage("Server error: could not delete your keystore file.")
  @Description("Error message reported when a server error occurs during delete keystore")
  String deleteKeystoreError();

  @DefaultMessage("Do you really want to delete your keystore file?\n\n" +
      "If you agree, your old keystore file will be completely removed from the App Inventor " +
      "server. A new, but different, keystore file will be created automatically the next time " +
      "you package a project for the phone.\n\n" +
      "If you have published applications to the Google Play Store using the keystore you are " +
      "about to delete, you will lose the ability to update your applications.\n\n" +
      "Any projects that you package in the future will be signed using your new keystore file. " +
      "Changing the keystore affects the ability to reinstall previously installed apps. If you " +
      "are not sure that you want to do this, please read the documentation about keystores by " +
      "clicking above on \"Learn\", then \"Troubleshooting\", and then \"Keystores and Signing " +
      "of Applications\"\n\n" +
      "There is no undo for deleting your keystore file.")
  @Description("Confirmation message for delete keystore")
  String confirmDeleteKeystore();

  // Used in output/OdeLog.java

  @DefaultMessage("Clear")
  @Description("Text on 'Clear' button")
  String clearButton();

  // Used in settings/CommonSettings.java, settings/project/ProjectSettings.java, and
  // settings/user/UserSettings.java

  @DefaultMessage("Server error: could not load settings. Please try again later!")
  @Description("Error message reported when the settings couldn't be loaded from the server.")
  String settingsLoadError();

  @DefaultMessage("Server error: could not save settings. Please try again later!")
  @Description("Error message reported when the settings couldn't be saved to the server.")
  String settingsSaveError();

  // Used in widgets/boxes/Box.java

  @DefaultMessage("Done")
  @Description("Caption for button to finish the box resizing dialog.")
  String done();

  @DefaultMessage("Close")
  @Description("Tool tip text for header icon for closing/removing a minimized box.")
  String hdrClose();

  @DefaultMessage("Shrink")
  @Description("Tool tip text for header icon for minimizing the box.")
  String hdrMinimize();

  @DefaultMessage("Settings")
  @Description("Tool tip text for header icon for context menu of box.")
  String hdrSettings();

  @DefaultMessage("Shrink")
  @Description("Caption for context menu item for minimizing the box.")
  String cmMinimize();

  @DefaultMessage("Expand")
  @Description("Caption for context menu item for restoring a minimized box.")
  String cmRestore();

  @DefaultMessage("Resize...")
  @Description("Caption for context menu item for resizing the box.")
  String cmResize();

  @DefaultMessage("Expand")
  @Description("Tool tip text for header icon for restoring a minimized box.")
  String hdrRestore();

  // Used in widgets/properties/FloatPropertyEditor.java

  @DefaultMessage("{0} is not a legal number")
  @Description("Error shown after validation of float failed.")
  String notAFloat(String nonNumericText);

  // Used in widgets/properties/IntegerPropertyEditor.java

  @DefaultMessage("{0} is not a legal integer")
  @Description("Error shown after validation of integer failed.")
  String notAnInteger(String nonNumericText);

  // Used in widgets/properties/TextPropertyEditor.java

  @DefaultMessage("Malformed input!")
  @Description("Error shown after validation of input text failed.")
  String malformedInputError();

  // Used in wizards/FileUploadWizard.java

  @DefaultMessage("Upload File ...")
  @Description("Caption for file upload wizard.")
  String fileUploadWizardCaption();

  @DefaultMessage("File names can contain only unaccented letters, numbers, and the characters " +
      "\"-\", \"_\", \".\", \"!\", \"~\", \"*\", \"(\", and \")\"")
  @Description("Error message when file name contains characters that would require URL encoding.")
  String malformedFilename();

  @DefaultMessage("File names must be between 1 and 100 characters.")
  @Description("Error message when filenames are 0 or 101+ characters long")
  String filenameBadSize();

  @DefaultMessage("Uploading {0} to the App Inventor server")
  @Description("Message displayed when an asset is uploaded.")
  String fileUploadingMessage(String filename);

  @DefaultMessage("Server error: could not upload file. Please try again later!")
  @Description("Error message reported when a file couldn't be uploaded to the server.")
  String fileUploadError();

  @DefaultMessage("Error: could not upload file because it is too large")
  @Description("Error message reported when a file couldn't be uploaded because of its size.")
  String fileTooLargeError();

  @DefaultMessage("Please select a file to upload.")
  @Description("Error message reported when a file was not selected.")
  String noFileSelected();

  @DefaultMessage("Request to save {1}" +
      "\n\nA file named {0} already exists in this project." +
      "\nDo you want to remove that old file?" +
      "\nThis will also remove any other files whose " +
      "names conflict with {1}.")
  @Description("Confirmation message shown when conflicting files are about to be deleted.")
  String confirmOverwrite(String newFile, String existingFile);

  // Used in wizards/KeystoreUploadWizard.java

  @DefaultMessage("Upload Keystore...")
  @Description("Caption for keystore upload wizard.")
  String keystoreUploadWizardCaption();

  @DefaultMessage("Server error: could not upload keystore. Please try again later!")
  @Description("Error message reported when the keystore couldn't be uploaded to the server.")
  String keystoreUploadError();

  @DefaultMessage("The selected file is not a keystore!")
  @Description("Error message reported when the file selected for upload is not a keystore.")
  String notKeystoreError();

  // Used in wizards/NewProjectWizard.java

  @DefaultMessage("Server error: could not create project. Please try again later!")
  @Description("Error message reported when the project couldn't be created on the server.")
  String createProjectError();

  // Used in wizards/TemplateUploadWizard.java

  @DefaultMessage("Create a Project from a Template")
  @Description("Caption for template upload wizard.")
  String templateUploadWizardCaption();

  @DefaultMessage("Add a New Template Library Url")
  @Description("Caption for template dialog menu item.")
  String templateUploadNewUrlCaption();

  @DefaultMessage("Input a Url...")
  @Description("Caption for input template url wizard.")
  String inputNewUrlCaption();

  @DefaultMessage("Templates Url: ")
  @Description("Label for template url wizard.")
  String newUrlLabel();
  // Used in wizards/ProjectUploadWizard.java

  @DefaultMessage("Import Project...")
  @Description("Caption for project upload wizard.")
  String projectUploadWizardCaption();

  @DefaultMessage("Server error: could not upload project. Please try again later!")
  @Description("Error message reported when a project couldn't be uploaded to the server.")
  String projectUploadError();

  @DefaultMessage("The selected project is not a project source file!\n" +
      "Project source files are aia files.")
  @Description("Error message reported when the file selected for upload is not a project archive.")
  String notProjectArchiveError();

  // Used in wizards/Wizard.java

  @DefaultMessage("Back")
  @Description("Text on 'Back' button to go back to the previous page of the wizard.")
  String backButton();

  @DefaultMessage("Next")
  @Description("Text on 'Next' button to proceed to the next page of the wizard.")
  String nextButton();

  // Used in wizards/youngandroid/NewYoungAndroidProjectWizard.java

  @DefaultMessage("Create new App Inventor project")
  @Description("Caption for the wizard to create a new Young Android project")
  String newYoungAndroidProjectWizardCaption();

  @DefaultMessage("Project name:")
  @Description("Label for the project name input text box")
  String projectNameLabel();

  // Used in youngandroid/TextValidators.java

  @DefaultMessage("Project names must start with a letter and can contain only letters, " +
      "numbers, and underscores")
  @Description("Error message when project name does not start with a letter or contains a " +
      "character that is not a letter, number, or underscore.")
  String malformedProjectNameError();

  @DefaultMessage("{0} already exists. You cannot create another project with the same name.")
  @Description("Error shown when a new project name would be the same as an existing one")
  String duplicateProjectNameError(String projectName);

  // Used in youngandroid/YoungAndroidFormUpgrader.java

  @DefaultMessage("This project was created with an older version of the App Inventor " +
      "system and was upgraded.\n{0}")
  @Description("Alert message displayed when a project is upgraded")
  String projectWasUpgraded(String details);

  @DefaultMessage("A problem occurred while loading this project. {0}")
  @Description("Alert message displayed when upgrade fails")
  String unexpectedProblem(String details);

  @DefaultMessage("This project was saved with a newer version of the App Inventor system. We " +
      "will attempt to load the project, but there may be compatibility issues.")
  @Description("Alert message displayed when project is newer than system")
  String newerVersionProject();

  @DefaultMessage("This project was saved with an early pre-release version of the App Inventor " +
      "system. We will attempt to load the project, but there may be compatibility issues.")
  @Description("Alert message displayed when upgrading a project without version numbers")
  String veryOldProject();

  @DefaultMessage("The Logger component named {0} was changed to a Notifier component.\n")
  @Description("Message providing details about a project upgrade involving a Logger component")
  String upgradeDetailLoggerReplacedWithNotifier(String name);

  @DefaultMessage("Unable to load project with {0} version {1} (maximum known version is {2}).")
  @Description("Exception message used when a project contains a newer version component than " +
      "the version known by the system")
  String newerVersionComponentException(String componentType, int srcCompVersion,
      int sysCompVersion);

  @DefaultMessage("No upgrade strategy exists for {0} from version {1} to {2}.")
  @Description("Exception message used when a component was not upgraded")
  String noUpgradeStrategyException(String componentType, int srcCompVersion, int sysCompVersion);

  // Used in client/editor/simple/components/MockHVarrangement.java

  @DefaultMessage("System error: bad alignment property editor for horizontal or vertical arrangement.")
  @Description("System error message for a bad alignment property editor")
  String badAlignmentPropertyEditorForArrangement();

  // Used in
  // editor/youngandroid/properties/YoungAndroidTextReceivingPropertyEditor.java

  @DefaultMessage("Off")
  @Description("Text Messages are not received at any time.")
  String textReceivingChoiceOff();

  @DefaultMessage("Foreground")
  @Description("Text Messages are received only when the App is in the foreground.")
  String textReceivingChoiceForeground();

  @DefaultMessage("Always")
  @Description("Text messages are always received, and a notification is shown if the App is in the background.")
  String textReceivingChoiceAlways();


  // This error message is displayed as HTML
  @DefaultMessage("App Inventor is unable to compile this project.  " +
      "<br /> The compiler error output was <br /> {0}.")
  @Description("Compilation error, with error message.")
  String unableToCompile(String errorMesssage);

  // This error message is displayed as HTML

  @DefaultMessage("User Interface")
  @Description("")
  String UIComponentPallette();

  @DefaultMessage("Layout")
  @Description("")
  String layoutComponentPallette();

  @DefaultMessage("Media")
  @Description("")
  String mediaComponentPallette();

  @DefaultMessage("Drawing and Animation")
  @Description("")
  String drawanimationComponentPallette();

  @DefaultMessage("Sensors")
  @Description("")
  String sensorsComponentPallette();
  
  @DefaultMessage("Social")
  @Description("")
  String socialComponentPallette();

  @DefaultMessage("Storage")
  @Description("")
  String storageComponentPallette();
  
  @DefaultMessage("Form")
  @Description("")
  String FormComponentPallette();

  @DefaultMessage("Math")
  @Description("Label on built-in-Math-blocks branch of block selector tree")
  String builtinMathLabel();

  @DefaultMessage("Connectivity")
  @Description("")
  String connectivityComponentPallette();
  
  @DefaultMessage("LEGO\u00AE MINDSTORMS\u00AE")
  @Description("")
  String legoComponentPallette();

  @DefaultMessage("Experimental")
  @Description("")
  String experimentalComponentPallette();

  @DefaultMessage("For internal use only")
  @Description("")
  String internalUseComponentPallette();

  @DefaultMessage("Uninitialized")
  @Description("")
  String uninitializedComponentPallette();

  // UI Pallette
  @DefaultMessage("Button")
  @Description("")
  String buttonComponentPallette();
  
  @DefaultMessage("Canvas")
  @Description("")
  String canvasComponentPallette();
  
  @DefaultMessage("CheckBox")
  @Description("")
  String checkBoxComponentPallette();
  
  @DefaultMessage("Clock")
  @Description("")
  String clockComponentPallette();
  
  @DefaultMessage("DatePicker")
  @Description("")
  String datePickerComponentPallette();
  
  @DefaultMessage("Image")
  @Description("")
  String imageComponentPallette();
  
  @DefaultMessage("Label")
  @Description("")
  String labelComponentPallette();
  
  @DefaultMessage("ListPicker")
  @Description("")
  String listPickerComponentPallette();
  
  @DefaultMessage("ListView")
  @Description("")
  String listViewComponentPallette();
  
  @DefaultMessage("PasswordTextBox")
  @Description("")
  String passwordTextBoxComponentPallette();
  
  @DefaultMessage("Slider")
  @Description("")
  String sliderComponentPallette();
  
  @DefaultMessage("Spinner")
  @Description("")
  String spinnerComponentPallette();
  
  @DefaultMessage("TextBox")
  @Description("")
  String textBoxComponentPallette();
  
  @DefaultMessage("timePicker")
  @Description("")
  String timePickerComponentPallette();
  
  @DefaultMessage("TinyDB")
  @Description("")
  String tinyDBComponentPallette();
  
  // Media Pallette
  @DefaultMessage("Camcorder")
  @Description("")
  String camcorderComponentPallette();
  
  @DefaultMessage("Camera")
  @Description("")
  String cameraComponentPallette();
  
  @DefaultMessage("ImagePicker")
  @Description("")
  String imagePickerComponentPallette();
  
  @DefaultMessage("Player")
  @Description("")
  String playerComponentPallette();
  
  @DefaultMessage("Sound")
  @Description("")
  String soundComponentPallette();
  
  @DefaultMessage("VideoPlayer")
  @Description("")
  String videoPlayerComponentPallette();
  
  @DefaultMessage("YandexTranslate")
  @Description("")
  String yandexTranslateComponentPallette();
  
  // Animation
  @DefaultMessage("Ball")
  @Description("")
  String ballComponentPallette();
  
  @DefaultMessage("ImageSprite")
  @Description("")
  String imageSpriteComponentPallette();
  
  // Social
  @DefaultMessage("ContactPicker")
  @Description("")
  String contactPickerComponentPallette();
  
  @DefaultMessage("EmailPicker")
  @Description("")
  String emailPickerComponentPallette();
  
  @DefaultMessage("PhoneCall")
  @Description("")
  String phoneCallComponentPallette();
  
  @DefaultMessage("PhoneNumberPicker")
  @Description("")
  String phoneNumberPickerComponentPallette();
  
  @DefaultMessage("Sharing")
  @Description("")
  String sharingComponentPallette();
  
  @DefaultMessage("Texting")
  @Description("")
  String textingComponentPallette();
  
  @DefaultMessage("Twitter")
  @Description("")
  String twitterComponentPallette();
  
  // Sensor
  @DefaultMessage("AccelerometerSensor")
  @Description("")
  String accelerometerSensorComponentPallette();
  
  @DefaultMessage("BarcodeScanner")
  @Description("")
  String barcodeScannerComponentPallette();
  
  @DefaultMessage("LocationSensor")
  @Description("")
  String locationSensorComponentPallette();
  
  @DefaultMessage("NearField")
  @Description("")
  String nearFieldComponentPallette();
  
  @DefaultMessage("OrientationSensor")
  @Description("")
  String orientationSensorComponentPallette();
 
  // Screen Arrangement
  @DefaultMessage("HorizontalArrangement")
  @Description("")
  String horizontalArrangementComponentPallette();
  
  @DefaultMessage("TableArrangement")
  @Description("")
  String tableArrangementComponentPallette();
  
  @DefaultMessage("VerticalArrangement")
  @Description("")
  String verticalArrangementComponentPallette();
  
  // Lego Mindstorms
  @DefaultMessage("NxtColorSensor")
  @Description("")
  String nxtColorSensorComponentPallette();
  
  @DefaultMessage("NxtDirectCommands")
  @Description("")
  String nxtDirectCommandsComponentPallette();
  
  @DefaultMessage("NxtDrive")
  @Description("")
  String nxtDriveComponentPallette();
 
  @DefaultMessage("NxtLightSensor")
  @Description("")
  String nxtLightSensorComponentPallette();
  
  @DefaultMessage("NxtSoundSensor")
  @Description("")
  String nxtSoundSensorComponentPallette();
  
  @DefaultMessage("NxtTouchSensor")
  @Description("")
  String nxtTouchSensorComponentPallette();
  
  @DefaultMessage("NxtUltrasonicSensor")
  @Description("")
  String nxtUltrasonicSensorComponentPallette();
  
  // Storage
  @DefaultMessage("ActivityStarter")
  @Description("")
  String activityStarterComponentPallette();
  
  @DefaultMessage("BluetoothClient")
  @Description("")
  String bluetoothClientComponentPallette();
 
  @DefaultMessage("BluetoothServer")
  @Description("")
  String bluetoothServerComponentPallette();
  
  @DefaultMessage("Notifier")
  @Description("")
  String notifierComponentPallette();
  
  @DefaultMessage("SpeechRecognizer")
  @Description("")
  String speechRecognizerComponentPallette();
  
  @DefaultMessage("TextToSpeech")
  @Description("")
  String textToSpeechComponentPallette();
  
  @DefaultMessage("TinyWebDB")
  @Description("")
  String tinyWebDBComponentPallette();
  
  @DefaultMessage("Web")
  @Description("")
  String webComponentPallette();
  
  // Connectivity
  @DefaultMessage("File")
  @Description("")
  String fileComponentPallette();
  
  @DefaultMessage("FusiontablesControl")
  @Description("")
  String fusiontablesControlComponentPallette();
  
  @DefaultMessage("GameClient")
  @Description("")
  String gameClientComponentPallette();
  
  @DefaultMessage("SoundRecorder")
  @Description("")
  String soundRecorderComponentPallette();
 
  @DefaultMessage("Voting")
  @Description("")
  String votingComponentPallette();
  
  @DefaultMessage("WebViewer")
  @Description("")
  String webViewerComponentPallette();
  
  // Component Properties 
  @DefaultMessage("AboutScreen")
  @Description("")
  String AboutScreenProperties();
  
  @DefaultMessage("AboveRangeEventEnabled")
  @Description("")
  String AboveRangeEventEnabledProperties();
  
  @DefaultMessage("Action")
  @Description("")
  String ActionProperties();
  
  @DefaultMessage("ActivityClass")
  @Description("")
  String ActivityClassProperties();
 
  @DefaultMessage("ActivityPackage")
  @Description("")
  String ActivityPackageProperties();
  
  @DefaultMessage("AlignHorizontal")
  @Description("")
  String AlignHorizontalProperties();
  
  @DefaultMessage("AlignVertical")
  @Description("")
  String AlignVerticalProperties();
  
  @DefaultMessage("AllowCookies")
  @Description("")
  String AllowCookiesProperties();
  
  @DefaultMessage("ApiKey")
  @Description("")
  String ApiKeyProperties();
 
  @DefaultMessage("BackgroundColor")
  @Description("")
  String BackgroundColorProperties();
  
  @DefaultMessage("BackgroundImage")
  @Description("")
  String BackgroundImageProperties();
  
  @DefaultMessage("BelowRangeEventEnabled")
  @Description("")
  String BelowRangeEventEnabledProperties();
  
  @DefaultMessage("BluetoothClient")
  @Description("")
  String BluetoothClientProperties();
  
  @DefaultMessage("BottomOfRange")
  @Description("")
  String BottomOfRangeProperties();
 
  @DefaultMessage("CalibrateStrideLength")
  @Description("")
  String CalibrateStrideLengthProperties();
  
  @DefaultMessage("CharacterEncoding")
  @Description("")
  String CharacterEncodingProperties();
  
  @DefaultMessage("Checked")
  @Description("")
  String CheckedProperties();
  
  @DefaultMessage("CloseScreenAnimation")
  @Description("")
  String CloseScreenAnimationProperties();
  
  @DefaultMessage("ColorChangedEventEnabled")
  @Description("")
  String ColorChangedEventEnabledProperties();
 
  @DefaultMessage("Columns")
  @Description("")
  String ColumnsProperties();
  
  @DefaultMessage("ConsumerKey")
  @Description("")
  String ConsumerKeyProperties();
  
  @DefaultMessage("ConsumerSecret")
  @Description("")
  String ConsumerSecretProperties();
  
  @DefaultMessage("Country")
  @Description("")
  String CountryProperties();
  
  @DefaultMessage("DataType")
  @Description("")
  String DataTypeProperties();
  
  @DefaultMessage("DataUri")
  @Description("")
  String DataUriProperties();
 
  @DefaultMessage("DelimiterByte")
  @Description("")
  String DelimiterByteProperties();
  
  @DefaultMessage("DetectColor")
  @Description("")
  String DetectColorProperties();
  
  @DefaultMessage("DistanceInterval")
  @Description("")
  String DistanceIntervalProperties();
  
  @DefaultMessage("DriveMotors")
  @Description("")
  String DriveMotorsProperties();
  
  @DefaultMessage("Enabled")
  @Description("")
  String EnabledProperties();
 
  @DefaultMessage("ExtraKey")
  @Description("")
  String ExtraKeyProperties();
  
  @DefaultMessage("ExtraValue")
  @Description("")
  String ExtraValueProperties();
  
  @DefaultMessage("FollowLinks")
  @Description("")
  String FollowLinksProperties();
  
  @DefaultMessage("FontBold")
  @Description("")
  String FontBoldProperties();
  
  @DefaultMessage("FontItalic")
  @Description("")
  String FontItalicProperties();
  
  @DefaultMessage("FontSize")
  @Description("")
  String FontSizeProperties();
 
  @DefaultMessage("FontTypeface")
  @Description("")
  String FontTypefaceProperties();
  
  @DefaultMessage("GameId")
  @Description("")
  String GameIdProperties();
  
  @DefaultMessage("GenerateColor")
  @Description("")
  String GenerateColorProperties();
  
  @DefaultMessage("GenerateLight")
  @Description("")
  String GenerateLightProperties();
  
  @DefaultMessage("GoogleVoiceEnabled")
  @Description("")
  String GoogleVoiceEnabledProperties();
  
  @DefaultMessage("Heading")
  @Description("")
  String HeadingProperties();
 
  @DefaultMessage("HighByteFirst")
  @Description("")
  String HighByteFirstProperties();
  
  @DefaultMessage("Hint")
  @Description("")
  String HintProperties();
  
  @DefaultMessage("HomeUrl")
  @Description("")
  String HomeUrlProperties();
  
  @DefaultMessage("Icon")
  @Description("")
  String IconProperties();
  
  @DefaultMessage("Image")
  @Description("")
  String ImageProperties();
 
  @DefaultMessage("Interval")
  @Description("")
  String IntervalProperties();
  
  @DefaultMessage("IsLooping")
  @Description("")
  String IsLoopingProperties();
  
  @DefaultMessage("Language")
  @Description("")
  String LanguageProperties();
  
  @DefaultMessage("LineWidth")
  @Description("")
  String LineWidthProperties();
  
  @DefaultMessage("Message")
  @Description("")
  String MessageProperties();
  
  @DefaultMessage("MinimumInterval")
  @Description("")
  String MinimumIntervalProperties();
 
  @DefaultMessage("MultiLine")
  @Description("")
  String MultiLineProperties();
  
  @DefaultMessage("NumbersOnly")
  @Description("")
  String NumbersOnlyProperties();
  
  @DefaultMessage("OpenScreenAnimation")
  @Description("")
  String OpenScreenAnimationProperties();
  
  @DefaultMessage("PaintColor")
  @Description("")
  String PaintColorProperties();
  
  @DefaultMessage("PhoneNumber")
  @Description("")
  String PhoneNumberProperties();
  
<<<<<<< HEAD
=======
  @DefaultMessage("PhoneNumberList")
  @Description("")
  String PhoneNumberListProperties();
  
>>>>>>> 4f7c8579
  @DefaultMessage("Picture")
  @Description("")
  String PictureProperties();
 
  @DefaultMessage("PressedEventEnabled")
  @Description("")
  String PressedEventEnabledProperties();
  
  @DefaultMessage("PromptforPermission")
  @Description("")
  String PromptforPermissionProperties();
  
  @DefaultMessage("Query")
  @Description("")
  String QueryProperties();
  
  @DefaultMessage("Radius")
  @Description("")
  String RadiusProperties();
  
  @DefaultMessage("ReadMode")
  @Description("")
  String ReadModeProperties();
  
  @DefaultMessage("ReceivingEnabled")
  @Description("")
  String ReceivingEnabledProperties();
 
  @DefaultMessage("ReleasedEventEnabled")
  @Description("")
  String ReleasedEventEnabledProperties();
  
  @DefaultMessage("ResponseFileName")
  @Description("")
  String ResponseFileNameProperties();
  
  @DefaultMessage("ResultName")
  @Description("")
  String ResultNameProperties();
  
  @DefaultMessage("Rows")
  @Description("")
  String RowsProperties();
  
  @DefaultMessage("SaveResponse")
  @Description("")
  String SaveResponseProperties();
  
<<<<<<< HEAD
=======
  @DefaultMessage("ScalePictureToFit")
  @Description("")
  String ScalePictureToFitProperties();

>>>>>>> 4f7c8579
  @DefaultMessage("SensorPort")
  @Description("")
  String SensorPortProperties();
  
  @DefaultMessage("ScreenOrientation")
  @Description("")
  String ScreenOrientationProperties();
  
  @DefaultMessage("Secure")
  @Description("")
  String SecureProperties();
 
  @DefaultMessage("ServiceURL")
  @Description("")
  String ServiceURLProperties();
  
  @DefaultMessage("Scrollable")
  @Description("")
  String ScrollableProperties();
  
  @DefaultMessage("Shape")
  @Description("")
  String ShapeProperties();
  
  @DefaultMessage("ShowFeedback")
  @Description("")
  String ShowFeedbackProperties();
  
  @DefaultMessage("show tables")
  @Description("")
  String ShowTablesProperties();
  
  @DefaultMessage("Source")
  @Description("")
  String SourceProperties();
  
  @DefaultMessage("Speed")
  @Description("")
  String SpeedProperties();
  
  @DefaultMessage("StopBeforeDisconnect")
  @Description("")
  String StopBeforeDisconnectProperties();
 
  @DefaultMessage("StopDetectionTimeout")
  @Description("")
  String StopDetectionTimeoutProperties();
  
  @DefaultMessage("StrideLength")
  @Description("")
  String StrideLengthProperties();
  
  @DefaultMessage("Text")
  @Description("")
  String TextProperties();
  
  @DefaultMessage("TextAlignment")
  @Description("")
  String TextAlignmentProperties();
  
  @DefaultMessage("TextColor")
  @Description("")
  String TextColorProperties();
 
  @DefaultMessage("TimerAlwaysFires")
  @Description("")
  String TimerAlwaysFiresProperties();
  
  @DefaultMessage("TimerEnabled")
  @Description("")
  String TimerEnabledProperties();
  
  @DefaultMessage("TimerInterval")
  @Description("")
  String TimerIntervalProperties();
  
  @DefaultMessage("Title")
  @Description("")
  String TitleProperties();
  
  @DefaultMessage("TopOfRange")
  @Description("")
  String TopOfRangeProperties();
  
  @DefaultMessage("Url")
  @Description("")
  String UrlProperties();
  
  @DefaultMessage("UseFront")
  @Description("")
  String UseFrontProperties();
  
  @DefaultMessage("UseGPS")
  @Description("")
  String UseGPSProperties();
  
  @DefaultMessage("UsesLocationVisible")
  @Description("")
  String UsesLocationVisibleProperties();
 
  @DefaultMessage("VersionCode")
  @Description("")
  String VersionCodeProperties();
  
  @DefaultMessage("VersionName")
  @Description("")
  String VersionNameProperties();
  
  @DefaultMessage("Visible")
  @Description("")
  String VisibleProperties();
  
  @DefaultMessage("Volume")
  @Description("")
  String VolumeProperties();
  
  @DefaultMessage("WheelDiameter")
  @Description("")
  String WheelDiameterProperties();
  
  @DefaultMessage("WithinRangeEventEnabled")
  @Description("")
  String WithinRangeEventEnabledProperties();
 
  @DefaultMessage("X")
  @Description("")
  String XProperties();
  
  @DefaultMessage("Y")
  @Description("")
  String YProperties();
  
  @DefaultMessage("Z")
  @Description("")
  String ZProperties();

  @DefaultMessage("showing")
  @Description("")
  String VisibilityShowingProperties();

  @DefaultMessage("hidden")
  @Description("")
  String VisibilityHiddenProperties();
  
  @DefaultMessage("ElementsFromString")
  @Description("")
  String ElementsFromStringProperties();
  
  @DefaultMessage("Rotates")
  @Description("")
  String RotatesProperties();

  @DefaultMessage("Selection")
  @Description("")
  String SelectionProperties();
  
  @DefaultMessage("TimeInterval")
  @Description("")
  String TimeIntervalProperties();
  
  @DefaultMessage("UsesLocation")
  @Description("")
  String UsesLocationProperties();
  
  @DefaultMessage("ShowFilterBar")
  @Description("")
  String ShowFilterBarProperties();
  
  @DefaultMessage("NotifierLength")
  @Description("")
  String NotifierLengthProperties();
  
  @DefaultMessage("Loop")
  @Description("")
  String LoopProperties();
  
  @DefaultMessage("Pitch")
  @Description("")
  String PitchProperties();
  
  @DefaultMessage("SpeechRate")
  @Description("")
  String SpeechRateProperties();
  
  @DefaultMessage("Sensitivity")
  @Description("")
  String SensitivityProperties();
  
  @DefaultMessage("TwitPic_API_Key")
  @Description("")
  String TwitPic_API_KeyProperties();
  
  @DefaultMessage("Prompt")
  @Description("")
  String PromptProperties();
  
  @DefaultMessage("ColorLeft")
  @Description("")
  String ColorLeftProperties();
  
  @DefaultMessage("ColorRight")
  @Description("")
  String ColorRightProperties();
  
  @DefaultMessage("MaxValue")
  @Description("")
  String MaxValueProperties();
  
  @DefaultMessage("MinValue")
  @Description("")
  String MinValueProperties();
  
  @DefaultMessage("ThumbPosition")
  @Description("")
  String ThumbPositionProperties();
  
  @DefaultMessage("Day")
  @Description("")
  String DayProperties();
  
  @DefaultMessage("Month")
  @Description("")
  String MonthProperties();
  
  @DefaultMessage("MonthInText")
  @Description("")
  String MonthInTextProperties();
  
  @DefaultMessage("Year")
  @Description("")
  String YearProperties();
  
  @DefaultMessage("LastMessage")
  @Description("")
  String LastMessageProperties();
  
  @DefaultMessage("TextToWrite")
  @Description("")
  String TextToWriteProperties();
  
  @DefaultMessage("WriteType")
  @Description("")
  String WriteTypeProperties();
  
  @DefaultMessage("ElapsedTime")
  @Description("")
  String ElapsedTimeProperties();

  @DefaultMessage("Moving")
  @Description("")
  String MovingProperties();

  @DefaultMessage("Hour")
  @Description("")
  String HourProperties();
  
  @DefaultMessage("Minute")
  @Description("")
  String MinuteProperties();
  
  @DefaultMessage("Distance")
  @Description("")
  String DistanceProperties();
  
  @DefaultMessage("DirectMessages")
  @Description("")
  String DirectMessagesProperties();

  @DefaultMessage("ContactName")
  @Description("")
  String ContactNameProperties();

  @DefaultMessage("CurrentAddress")
  @Description("")
  String CurrentAddressProperties();

  @DefaultMessage("CurrentPageTitle")
  @Description("")
  String CurrentPageTitleProperties();

  @DefaultMessage("CurrentUrl")
  @Description("")
  String CurrentUrlProperties();

  @DefaultMessage("Accuracy")
  @Description("")
  String AccuracyProperties();

  @DefaultMessage("AddressesAndNames")
  @Description("")
  String AddressesAndNamesProperties();

  @DefaultMessage("Altitude")
  @Description("")
  String AltitudeProperties();

  @DefaultMessage("Angle")
  @Description("")
  String AngleProperties();

  @DefaultMessage("Animation")
  @Description("")
  String AnimationProperties();

  @DefaultMessage("Available")
  @Description("")
  String AvailableProperties();

  @DefaultMessage("AvailableProviders")
  @Description("")
  String AvailableProvidersProperties();

  @DefaultMessage("Azimuth")
  @Description("")
  String AzimuthProperties();

  @DefaultMessage("BallotOptions")
  @Description("")
  String BallotOptionsProperties();

  @DefaultMessage("BallotQuestion")
  @Description("")
  String BallotQuestionProperties();

  @DefaultMessage("EmailAddress")
  @Description("")
  String EmailAddressProperties();

<<<<<<< HEAD
=======
  @DefaultMessage("EmailAddressList")
  @Description("")
  String EmailAddressListProperties();

>>>>>>> 4f7c8579
  @DefaultMessage("Elements")
  @Description("")
  String ElementsProperties();

  @DefaultMessage("Followers")
  @Description("")
  String FollowersProperties();

  @DefaultMessage("FriendTimeline")
  @Description("")
  String FriendTimelineProperties();

  @DefaultMessage("FullScreen")
  @Description("")
  String FullScreenProperties();

  @DefaultMessage("HasAccuracy")
  @Description("")
  String HasAccuracyProperties();

  @DefaultMessage("HasAltitude")
  @Description("")
  String HasAltitudeProperties();

  @DefaultMessage("HasLongitudeLatitude")
  @Description("")
  String HasLongitudeLatitudeProperties();

  @DefaultMessage("Height")
  @Description("")
  String HeightProperties();

  @DefaultMessage("InstanceId")
  @Description("")
  String InstanceIdProperties();

  @DefaultMessage("InvitedInstances")
  @Description("")
  String InvitedInstancesProperties();

  @DefaultMessage("IsAccepting")
  @Description("")
  String IsAcceptingProperties();

  @DefaultMessage("IsConnected")
  @Description("")
  String IsConnectedProperties();

  @DefaultMessage("IsPlaying")
  @Description("")
  String IsPlayingProperties();

  @DefaultMessage("JoinedInstances")
  @Description("")
  String JoinedInstancesProperties();

  @DefaultMessage("Latitude")
  @Description("")
  String LatitudeProperties();

  @DefaultMessage("Leader")
  @Description("")
  String LeaderProperties();

  @DefaultMessage("Longitude")
  @Description("")
  String LongitudeProperties();

  @DefaultMessage("Magnitude")
  @Description("")
  String MagnitudeProperties();

  @DefaultMessage("Mentions")
  @Description("")
  String MentionsProperties();

  @DefaultMessage("ProviderLocked")
  @Description("")
  String ProviderLockedProperties();

  @DefaultMessage("ProviderName")
  @Description("")
  String ProviderNameProperties();

  @DefaultMessage("PublicInstances")
  @Description("")
  String PublicInstancesProperties();

<<<<<<< HEAD
=======
  @DefaultMessage("PlayOnlyInForeground")
  @Description("")
  String PlayOnlyInForegroundProperties();

>>>>>>> 4f7c8579
  @DefaultMessage("Players")
  @Description("")
  String PlayersProperties();

  @DefaultMessage("RequestHeaders")
  @Description("")
  String RequestHeadersProperties();

  @DefaultMessage("Result")
  @Description("")
  String ResultProperties();

  @DefaultMessage("ResultType")
  @Description("")
  String ResultTypeProperties();

  @DefaultMessage("ResultUri")
  @Description("")
  String ResultUriProperties();

  @DefaultMessage("Roll")
  @Description("")
  String RollProperties();

  @DefaultMessage("SearchResults")
  @Description("")
  String SearchResultsProperties();

  @DefaultMessage("ServiceUrl")
  @Description("")
  String ServiceUrlProperties();

  @DefaultMessage("SelectionIndex")
  @Description("")
  String SelectionIndexProperties();

  @DefaultMessage("UserChoice")
  @Description("")
  String UserChoiceProperties();

  @DefaultMessage("UserEmailAddress")
  @Description("")
  String UserEmailAddressProperties();

  @DefaultMessage("UserId")
  @Description("")
  String UserIdProperties();

  @DefaultMessage("Username")
  @Description("")
  String UsernameProperties();

  @DefaultMessage("XAccel")
  @Description("")
  String XAccelProperties();

  @DefaultMessage("YAccel")
  @Description("")
  String YAccelProperties();

  @DefaultMessage("ZAccel")
  @Description("")
  String ZAccelProperties();

  @DefaultMessage("Width")
  @Description("")
  String WidthProperties();

  @DefaultMessage("WebViewString")
  @Description("")
  String WebViewStringProperties();
  
  //Params
  @DefaultMessage("xAccel")
  @Description("")
  String xAccelParams();

  @DefaultMessage("yAccel")
  @Description("")
  String yAccelParams();

  @DefaultMessage("zAccel")
  @Description("")
  String zAccelParams();

  @DefaultMessage("result")
  @Description("")
  String resultParams();

  @DefaultMessage("other")
  @Description("")
  String otherParams();

  @DefaultMessage("component")
  @Description("")
  String componentParams();

  @DefaultMessage("startX")
  @Description("")
  String startXParams();

  @DefaultMessage("startY")
  @Description("")
  String startYParams();

  @DefaultMessage("prevX")
  @Description("")
  String prevXParams();

  @DefaultMessage("prevY")
  @Description("")
  String prevYParams();

  @DefaultMessage("currentX")
  @Description("")
  String currentXParams();

  @DefaultMessage("currentY")
  @Description("")
  String currentYParams();

  @DefaultMessage("edge")
  @Description("")
  String edgeParams();

  @DefaultMessage("speed")
  @Description("")
  String speedParams();

  @DefaultMessage("heading")
  @Description("")
  String headingParams();

  @DefaultMessage("xvel")
  @Description("")
  String xvelParams();

  @DefaultMessage("yvel")
  @Description("")
  String yvelParams();

  @DefaultMessage("target")
  @Description("")
  String targetParams();

  @DefaultMessage("address")
  @Description("")
  String addressParams();

  @DefaultMessage("uuid")
  @Description("")
  String uuidParams();

  @DefaultMessage("numberOfBytes")
  @Description("")
  String numberOfBytesParams();

  @DefaultMessage("number")
  @Description("")
  String numberParams();

  @DefaultMessage("list")
  @Description("")
  String listParams();

  @DefaultMessage("text")
  @Description("")
  String textParams();

  @DefaultMessage("clip")
  @Description("")
  String clipParams();

  @DefaultMessage("image")
  @Description("")
  String imageParams();

  @DefaultMessage("draggedSprite")
  @Description("")
  String draggedSpriteParams();

  @DefaultMessage("flungSprite")
  @Description("")
  String flungSpriteParams();

  @DefaultMessage("touchedSprite")
  @Description("")
  String touchedSpriteParams();

  @DefaultMessage("x")
  @Description("")
  String xParams();

  @DefaultMessage("y")
  @Description("")
  String yParams();

  @DefaultMessage("r")
  @Description("")
  String rParams();

  @DefaultMessage("x1")
  @Description("")
  String x1Params();

  @DefaultMessage("x2")
  @Description("")
  String x2Params();

  @DefaultMessage("y1")
  @Description("")
  String y1Params();

  @DefaultMessage("y2")
  @Description("")
  String y2Params();

  @DefaultMessage("angle")
  @Description("")
  String angleParams();

  @DefaultMessage("fileName")
  @Description("")
  String fileNameParams();

  @DefaultMessage("color")
  @Description("")
  String colorParams();

  @DefaultMessage("instant")
  @Description("")
  String instantParams();

  @DefaultMessage("days")
  @Description("")
  String daysParams();

  @DefaultMessage("hours")
  @Description("")
  String hoursParams();

  @DefaultMessage("minutes")
  @Description("")
  String minutesParams();

  @DefaultMessage("months")
  @Description("")
  String monthsParams();

  @DefaultMessage("seconds")
  @Description("")
  String secondsParams();

  @DefaultMessage("weeks")
  @Description("")
  String weeksParams();

  @DefaultMessage("years")
  @Description("")
  String yearsParams();

  @DefaultMessage("InstantInTime")
  @Description("")
  String InstantInTimeParams();

  @DefaultMessage("from")
  @Description("")
  String fromParams();

  @DefaultMessage("millis")
  @Description("")
  String millisParams();

  @DefaultMessage("functionName")
  @Description("")
  String functionNameParams();

  @DefaultMessage("errorNumber")
  @Description("")
  String errorNumberParams();

  @DefaultMessage("message")
  @Description("")
  String messageParams();

  @DefaultMessage("otherScreenName")
  @Description("")
  String otherScreenNameParams();

  @DefaultMessage("animType")
  @Description("")
  String animTypeParams();

  @DefaultMessage("sender")
  @Description("")
  String senderParams();

  @DefaultMessage("contents")
  @Description("")
  String contentsParams();

  @DefaultMessage("instanceId")
  @Description("")
  String instanceIdParams();

  @DefaultMessage("playerId")
  @Description("")
  String playerIdParams();

  @DefaultMessage("command")
  @Description("")
  String commandParams();

  @DefaultMessage("arguments")
  @Description("")
  String argumentsParams();

  @DefaultMessage("response")
  @Description("")
  String responseParams();

  @DefaultMessage("emailAddress")
  @Description("")
  String emailAddressParams();

  @DefaultMessage("type")
  @Description("")
  String typeParams();

  @DefaultMessage("count")
  @Description("")
  String countParams();

  @DefaultMessage("makePublic")
  @Description("")
  String makePublicParams();

  @DefaultMessage("recipients")
  @Description("")
  String recipientsParams();

  @DefaultMessage("playerEmail")
  @Description("")
  String playerEmailParams();

  @DefaultMessage("latitude")
  @Description("")
  String latitudeParams();

  @DefaultMessage("longitude")
  @Description("")
  String longitudeParams();

  @DefaultMessage("altitude")
  @Description("")
  String altitudeParams();

  @DefaultMessage("provider")
  @Description("")
  String providerParams();

  @DefaultMessage("status")
  @Description("")
  String statusParams();

  @DefaultMessage("locationName")
  @Description("")
  String locationNameParams();

  @DefaultMessage("choice")
  @Description("")
  String choiceParams();

  @DefaultMessage("notice")
  @Description("")
  String noticeParams();

  @DefaultMessage("title")
  @Description("")
  String titleParams();

  @DefaultMessage("buttonText")
  @Description("")
  String buttonTextParams();

  @DefaultMessage("cancelable")
  @Description("")
  String cancelableParams();

  @DefaultMessage("button1Text")
  @Description("")
  String button1TextParams();

  @DefaultMessage("button2Text")
  @Description("")
  String button2TextParams();

  @DefaultMessage("source")
  @Description("")
  String sourceParams();

  @DefaultMessage("destination")
  @Description("")
  String destinationParams();

  @DefaultMessage("sensorPortLetter")
  @Description("")
  String sensorPortLetterParams();

  @DefaultMessage("rxDataLength")
  @Description("")
  String rxDataLengthParams();

  @DefaultMessage("wildcard")
  @Description("")
  String wildcardParams();

  @DefaultMessage("motorPortLetter")
  @Description("")
  String motorPortLetterParams();

  @DefaultMessage("mailbox")
  @Description("")
  String mailboxParams();

  @DefaultMessage("durationMs")
  @Description("")
  String durationMsParams();

  @DefaultMessage("relative")
  @Description("")
  String relativeParams();

  @DefaultMessage("sensorType")
  @Description("")
  String sensorTypeParams();

  @DefaultMessage("sensorMode")
  @Description("")
  String sensorModeParams();

  @DefaultMessage("power")
  @Description("")
  String powerParams();

  @DefaultMessage("mode")
  @Description("")
  String modeParams();

  @DefaultMessage("regulationMode")
  @Description("")
  String regulationModeParams();

  @DefaultMessage("turnRatio")
  @Description("")
  String turnRatioParams();

  @DefaultMessage("runState")
  @Description("")
  String runStateParams();

  @DefaultMessage("tachoLimit")
  @Description("")
  String tachoLimitParams();

  @DefaultMessage("programName")
  @Description("")
  String programNameParams();

  @DefaultMessage("distance")
  @Description("")
  String distanceParams();

  @DefaultMessage("azimuth")
  @Description("")
  String azimuthParams();

  @DefaultMessage("pitch")
  @Description("")
  String pitchParams();

  @DefaultMessage("roll")
  @Description("")
  String rollParams();

  @DefaultMessage("simpleSteps")
  @Description("")
  String simpleStepsParams();

  @DefaultMessage("walkSteps")
  @Description("")
  String walkStepsParams();

  @DefaultMessage("seed")
  @Description("")
  String seedParams();

  @DefaultMessage("millisecs")
  @Description("")
  String millisecsParams();

  @DefaultMessage("sound")
  @Description("")
  String soundParams();

  @DefaultMessage("messageText")
  @Description("")
  String messageTextParams();

  @DefaultMessage("tag")
  @Description("")
  String tagParams();

  @DefaultMessage("valueToStore")
  @Description("")
  String valueToStoreParams();

  @DefaultMessage("tagFromWebDB")
  @Description("")
  String tagFromWebDBParams();

  @DefaultMessage("valueFromWebDB")
  @Description("")
  String valueFromWebDBParams();

  @DefaultMessage("followers2")
  @Description("")
  String followers2Params();

  @DefaultMessage("timeline")
  @Description("")
  String timelineParams();

  @DefaultMessage("mentions")
  @Description("")
  String mentionsParams();

  @DefaultMessage("searchResults")
  @Description("")
  String searchResultsParams();

  @DefaultMessage("user")
  @Description("")
  String userParams();

  @DefaultMessage("url")
  @Description("")
  String urlParams();

  @DefaultMessage("responseCode")
  @Description("")
  String responseCodeParams();

  @DefaultMessage("responseType")
  @Description("")
  String responseTypeParams();

  @DefaultMessage("responseContent")
  @Description("")
  String responseContentParams();

  @DefaultMessage("htmlText")
  @Description("")
  String htmlTextParams();

  @DefaultMessage("jsonText")
  @Description("")
  String jsonTextParams();

  @DefaultMessage("path")
  @Description("")
  String pathParams();

  @DefaultMessage("encoding")
  @Description("")
  String encodingParams();

  @DefaultMessage("name")
  @Description("")
  String nameParams();

  @DefaultMessage("serviceName")
  @Description("")
  String serviceNameParams();

  @DefaultMessage("milliseconds")
  @Description("")
  String millisecondsParams();

  @DefaultMessage("messages")
  @Description("")
  String messagesParams();

  @DefaultMessage("start")
  @Description("")
  String startParams();

  @DefaultMessage("end")
  @Description("")
  String endParams();

  @DefaultMessage("frequencyHz")
  @Description("")
  String frequencyHzParams();

  @DefaultMessage("secure")
  @Description("")
  String secureParams();

  @DefaultMessage("file")
  @Description("")
  String fileParams();

  @DefaultMessage("thumbPosition")
  @Description("")
  String thumbPositionParams();

  @DefaultMessage("selection")
  @Description("")
  String selectionParams();

  @DefaultMessage("valueIfTagNotThere")
  @Description("")
  String valueIfTagNotThereParams();

  @DefaultMessage("query")
  @Description("")
  String queryParams();

  @DefaultMessage("ImagePath")
  @Description("")
  String ImagePathParams();

  @DefaultMessage("ms")
  @Description("")
  String msParams();

  @DefaultMessage("translation")
  @Description("")
  String translationParams();

  @DefaultMessage("languageToTranslateTo")
  @Description("")
  String languageToTranslateToParams();

  @DefaultMessage("textToTranslate")
  @Description("")
  String textToTranslateParams();
  
  //Events
  @DefaultMessage("AccelerationChanged")
  @Description("")
  String AccelerationChangedEvents();

  @DefaultMessage("AfterActivity")
  @Description("")
  String AfterActivityEvents();

  @DefaultMessage("CollidedWith")
  @Description("")
  String CollidedWithEvents();

  @DefaultMessage("Dragged")
  @Description("")
  String DraggedEvents();

  @DefaultMessage("EdgeReached")
  @Description("")
  String EdgeReachedEvents();

  @DefaultMessage("Flung")
  @Description("")
  String FlungEvents();

  @DefaultMessage("NoLongerCollidingWith")
  @Description("")
  String NoLongerCollidingWithEvents();

  @DefaultMessage("TouchDown")
  @Description("")
  String TouchDownEvents();

  @DefaultMessage("TouchUp")
  @Description("")
  String TouchUpEvents();

  @DefaultMessage("Touched")
  @Description("")
  String TouchedEvents();

  @DefaultMessage("AfterScan")
  @Description("")
  String AfterScanEvents();

  @DefaultMessage("ConnectionAccepted")
  @Description("")
  String ConnectionAcceptedEvents();

  @DefaultMessage("Click")
  @Description("")
  String ClickEvents();

  @DefaultMessage("GotFocus")
  @Description("")
  String GotFocusEvents();

  @DefaultMessage("LongClick")
  @Description("")
  String LongClickEvents();

  @DefaultMessage("LostFocus")
  @Description("")
  String LostFocusEvents();

  @DefaultMessage("AfterRecording")
  @Description("")
  String AfterRecordingEvents();

  @DefaultMessage("AfterPicture")
  @Description("")
  String AfterPictureEvents();

  @DefaultMessage("Changed")
  @Description("")
  String ChangedEvents();

  @DefaultMessage("Timer")
  @Description("")
  String TimerEvents();

  @DefaultMessage("AfterPicking")
  @Description("")
  String AfterPickingEvents();

  @DefaultMessage("BeforePicking")
  @Description("")
  String BeforePickingEvents();

  @DefaultMessage("BackPressed")
  @Description("")
  String BackPressedEvents();

  @DefaultMessage("ErrorOccurred")
  @Description("")
  String ErrorOccurredEvents();

  @DefaultMessage("Initialize")
  @Description("")
  String InitializeEvents();

  @DefaultMessage("OtherScreenClosed")
  @Description("")
  String OtherScreenClosedEvents();

  @DefaultMessage("ScreenOrientationChanged")
  @Description("")
  String ScreenOrientationChangedEvents();

  @DefaultMessage("GotResult")
  @Description("")
  String GotResultEvents();

  @DefaultMessage("FunctionCompleted")
  @Description("")
  String FunctionCompletedEvents();

  @DefaultMessage("GotMessage")
  @Description("")
  String GotMessageEvents();

  @DefaultMessage("Info")
  @Description("")
  String InfoEvents();

  @DefaultMessage("InstanceIdChanged")
  @Description("")
  String InstanceIdChangedEvents();

  @DefaultMessage("Invited")
  @Description("")
  String InvitedEvents();

  @DefaultMessage("NewInstanceMade")
  @Description("")
  String NewInstanceMadeEvents();

  @DefaultMessage("NewLeader")
  @Description("")
  String NewLeaderEvents();

  @DefaultMessage("PlayerJoined")
  @Description("")
  String PlayerJoinedEvents();

  @DefaultMessage("PlayerLeft")
  @Description("")
  String PlayerLeftEvents();

  @DefaultMessage("ServerCommandFailure")
  @Description("")
  String ServerCommandFailureEvents();

  @DefaultMessage("ServerCommandSuccess")
  @Description("")
  String ServerCommandSuccessEvents();

  @DefaultMessage("UserEmailAddressSet")
  @Description("")
  String UserEmailAddressSetEvents();

  @DefaultMessage("WebServiceError")
  @Description("")
  String WebServiceErrorEvents();

  @DefaultMessage("LocationChanged")
  @Description("")
  String LocationChangedEvents();

  @DefaultMessage("StatusChanged")
  @Description("")
  String StatusChangedEvents();

  @DefaultMessage("AfterChoosing")
  @Description("")
  String AfterChoosingEvents();

  @DefaultMessage("AfterTextInput")
  @Description("")
  String AfterTextInputEvents();

  @DefaultMessage("AboveRange")
  @Description("")
  String AboveRangeEvents();

  @DefaultMessage("BelowRange")
  @Description("")
  String BelowRangeEvents();

  @DefaultMessage("ColorChanged")
  @Description("")
  String ColorChangedEvents();

  @DefaultMessage("WithinRange")
  @Description("")
  String WithinRangeEvents();

  @DefaultMessage("Pressed")
  @Description("")
  String PressedEvents();

  @DefaultMessage("Released")
  @Description("")
  String ReleasedEvents();

  @DefaultMessage("OrientationChanged")
  @Description("")
  String OrientationChangedEvents();

  @DefaultMessage("CalibrationFailed")
  @Description("")
  String CalibrationFailedEvents();

  @DefaultMessage("GPSAvailable")
  @Description("")
  String GPSAvailableEvents();

  @DefaultMessage("GPSLost")
  @Description("")
  String GPSLostEvents();

  @DefaultMessage("SimpleStep")
  @Description("")
  String SimpleStepEvents();

  @DefaultMessage("StartedMoving")
  @Description("")
  String StartedMovingEvents();

  @DefaultMessage("StoppedMoving")
  @Description("")
  String StoppedMovingEvents();

  @DefaultMessage("WalkStep")
  @Description("")
  String WalkStepEvents();

  @DefaultMessage("Completed")
  @Description("")
  String CompletedEvents();

  @DefaultMessage("AfterSoundRecorded")
  @Description("")
  String AfterSoundRecordedEvents();

  @DefaultMessage("StartedRecording")
  @Description("")
  String StartedRecordingEvents();

  @DefaultMessage("StoppedRecording")
  @Description("")
  String StoppedRecordingEvents();

  @DefaultMessage("AfterGettingText")
  @Description("")
  String AfterGettingTextEvents();

  @DefaultMessage("BeforeGettingText")
  @Description("")
  String BeforeGettingTextEvents();

  @DefaultMessage("AfterSpeaking")
  @Description("")
  String AfterSpeakingEvents();

  @DefaultMessage("BeforeSpeaking")
  @Description("")
  String BeforeSpeakingEvents();

  @DefaultMessage("MessageReceived")
  @Description("")
  String MessageReceivedEvents();

  @DefaultMessage("SendMessage")
  @Description("")
  String SendMessageEvents();

  @DefaultMessage("GotValue")
  @Description("")
  String GotValueEvents();

  @DefaultMessage("ValueStored")
  @Description("")
  String ValueStoredEvents();

  @DefaultMessage("DirectMessagesReceived")
  @Description("")
  String DirectMessagesReceivedEvents();

  @DefaultMessage("FollowersReceived")
  @Description("")
  String FollowersReceivedEvents();

  @DefaultMessage("FriendTimelineReceived")
  @Description("")
  String FriendTimelineReceivedEvents();

  @DefaultMessage("IsAuthorized")
  @Description("")
  String IsAuthorizedEvents();

  @DefaultMessage("MentionsReceived")
  @Description("")
  String MentionsReceivedEvents();

  @DefaultMessage("SearchSuccessful")
  @Description("")
  String SearchSuccessfulEvents();

  @DefaultMessage("GotBallot")
  @Description("")
  String GotBallotEvents();

  @DefaultMessage("GotBallotConfirmation")
  @Description("")
  String GotBallotConfirmationEvents();

  @DefaultMessage("NoOpenPoll")
  @Description("")
  String NoOpenPollEvents();

  @DefaultMessage("GotFile")
  @Description("")
  String GotFileEvents();

  @DefaultMessage("GotText")
  @Description("")
  String GotTextEvents();

  @DefaultMessage("AfterDateSet")
  @Description("")
  String AfterDateSetEvents();

  @DefaultMessage("TagRead")
  @Description("")
  String TagReadEvents();

  @DefaultMessage("TagWritten")
  @Description("")
  String TagWrittenEvents();

  @DefaultMessage("PositionChanged")
  @Description("")
  String PositionChangedEvents();

  @DefaultMessage("AfterSelecting")
  @Description("")
  String AfterSelectingEvents();

  @DefaultMessage("AfterTimeSet")
  @Description("")
  String AfterTimeSetEvents();

  @DefaultMessage("GotTranslation")
  @Description("")
  String GotTranslationEvents();

  @DefaultMessage("Shaking")
  @Description("")
  String ShakingEvents();

  //Methods
  @DefaultMessage("ResolveActivity")
  @Description("")
  String ResolveActivityMethods();

  @DefaultMessage("StartActivity")
  @Description("")
  String StartActivityMethods();

  @DefaultMessage("Connect")
  @Description("")
  String ConnectMethods();

  @DefaultMessage("ConnectWithUUID")
  @Description("")
  String ConnectWithUUIDMethods();

  @DefaultMessage("Disconnect")
  @Description("")
  String DisconnectMethods();

  @DefaultMessage("IsDevicePaired")
  @Description("")
  String IsDevicePairedMethods();

  @DefaultMessage("ReceiveSigned1ByteNumber")
  @Description("")
  String ReceiveSigned1ByteNumberMethods();

  @DefaultMessage("ReceiveSigned2ByteNumber")
  @Description("")
  String ReceiveSigned2ByteNumberMethods();

  @DefaultMessage("ReceiveSigned4ByteNumber")
  @Description("")
  String ReceiveSigned4ByteNumberMethods();

  @DefaultMessage("ReceiveSignedBytes")
  @Description("")
  String ReceiveSignedBytesMethods();

  @DefaultMessage("ReceiveText")
  @Description("")
  String ReceiveTextMethods();

  @DefaultMessage("ReceiveUnsigned1ByteNumber")
  @Description("")
  String ReceiveUnsigned1ByteNumberMethods();

  @DefaultMessage("ReceiveUnsigned2ByteNumber")
  @Description("")
  String ReceiveUnsigned2ByteNumberMethods();

  @DefaultMessage("ReceiveUnsigned4ByteNumber")
  @Description("")
  String ReceiveUnsigned4ByteNumberMethods();

  @DefaultMessage("ReceiveUnsignedBytes")
  @Description("")
  String ReceiveUnsignedBytesMethods();

  @DefaultMessage("Send1ByteNumber")
  @Description("")
  String Send1ByteNumberMethods();

  @DefaultMessage("Send2ByteNumber")
  @Description("")
  String Send2ByteNumberMethods();

  @DefaultMessage("Send4ByteNumber")
  @Description("")
  String Send4ByteNumberMethods();

  @DefaultMessage("SendBytes")
  @Description("")
  String SendBytesMethods();

  @DefaultMessage("SendText")
  @Description("")
  String SendTextMethods();

  @DefaultMessage("AcceptConnection")
  @Description("")
  String AcceptConnectionMethods();

  @DefaultMessage("AcceptConnectionWithUUID")
  @Description("")
  String AcceptConnectionWithUUIDMethods();

  @DefaultMessage("BytesAvailableToReceive")
  @Description("")
  String BytesAvailableToReceiveMethods();

  @DefaultMessage("StopAccepting")
  @Description("")
  String StopAcceptingMethods();

  @DefaultMessage("RecordVideo")
  @Description("")
  String RecordVideoMethods();

  @DefaultMessage("TakePicture")
  @Description("")
  String TakePictureMethods();

  @DefaultMessage("Clear")
  @Description("")
  String ClearMethods();

  @DefaultMessage("DrawCircle")
  @Description("")
  String DrawCircleMethods();

  @DefaultMessage("DrawLine")
  @Description("")
  String DrawLineMethods();

  @DefaultMessage("DrawPoint")
  @Description("")
  String DrawPointMethods();

  @DefaultMessage("DrawText")
  @Description("")
  String DrawTextMethods();

  @DefaultMessage("DrawTextAtAngle")
  @Description("")
  String DrawTextAtAngleMethods();

  @DefaultMessage("GetBackgroundPixelColor")
  @Description("")
  String GetBackgroundPixelColorMethods();

  @DefaultMessage("GetPixelColor")
  @Description("")
  String GetPixelColorMethods();

  @DefaultMessage("Save")
  @Description("")
  String SaveMethods();

  @DefaultMessage("SaveAs")
  @Description("")
  String SaveAsMethods();

  @DefaultMessage("SetBackgroundPixelColor")
  @Description("")
  String SetBackgroundPixelColorMethods();

  @DefaultMessage("AddDays")
  @Description("")
  String AddDaysMethods();

  @DefaultMessage("AddHours")
  @Description("")
  String AddHoursMethods();

  @DefaultMessage("AddMinutes")
  @Description("")
  String AddMinutesMethods();

  @DefaultMessage("AddMonths")
  @Description("")
  String AddMonthsMethods();

  @DefaultMessage("AddSeconds")
  @Description("")
  String AddSecondsMethods();

  @DefaultMessage("AddWeeks")
  @Description("")
  String AddWeeksMethods();

  @DefaultMessage("AddYears")
  @Description("")
  String AddYearsMethods();

  @DefaultMessage("DayOfMonth")
  @Description("")
  String DayOfMonthMethods();

  @DefaultMessage("Duration")
  @Description("")
  String DurationMethods();

  @DefaultMessage("FormatDate")
  @Description("")
  String FormatDateMethods();

  @DefaultMessage("FormatDateTime")
  @Description("")
  String FormatDateTimeMethods();

  @DefaultMessage("FormatTime")
  @Description("")
  String FormatTimeMethods();

  @DefaultMessage("GetMillis")
  @Description("")
  String GetMillisMethods();

  @DefaultMessage("Hour")
  @Description("")
  String HourMethods();

  @DefaultMessage("MakeInstant")
  @Description("")
  String MakeInstantMethods();

  @DefaultMessage("MakeInstantFromMillis")
  @Description("")
  String MakeInstantFromMillisMethods();

  @DefaultMessage("Minute")
  @Description("")
  String MinuteMethods();

  @DefaultMessage("Month")
  @Description("")
  String MonthMethods();

  @DefaultMessage("MonthName")
  @Description("")
  String MonthNameMethods();

  @DefaultMessage("Now")
  @Description("")
  String NowMethods();

  @DefaultMessage("Second")
  @Description("")
  String SecondMethods();

  @DefaultMessage("SystemTime")
  @Description("")
  String SystemTimeMethods();

  @DefaultMessage("Weekday")
  @Description("")
  String WeekdayMethods();

  @DefaultMessage("WeekdayName")
  @Description("")
  String WeekdayNameMethods();

  @DefaultMessage("Year")
  @Description("")
  String YearMethods();

  @DefaultMessage("Open")
  @Description("")
  String OpenMethods();

  @DefaultMessage("CloseScreenAnimation")
  @Description("")
  String CloseScreenAnimationMethods();

  @DefaultMessage("OpenScreenAnimation")
  @Description("")
  String OpenScreenAnimationMethods();

  @DefaultMessage("DoQuery")
  @Description("")
  String DoQueryMethods();

  @DefaultMessage("ForgetLogin")
  @Description("")
  String ForgetLoginMethods();

  @DefaultMessage("SendQuery")
  @Description("")
  String SendQueryMethods();

  @DefaultMessage("GetInstanceLists")
  @Description("")
  String GetInstanceListsMethods();

  @DefaultMessage("GetMessages")
  @Description("")
  String GetMessagesMethods();

  @DefaultMessage("Invite")
  @Description("")
  String InviteMethods();

  @DefaultMessage("LeaveInstance")
  @Description("")
  String LeaveInstanceMethods();

  @DefaultMessage("MakeNewInstance")
  @Description("")
  String MakeNewInstanceMethods();

  @DefaultMessage("ServerCommand")
  @Description("")
  String ServerCommandMethods();

  @DefaultMessage("SetInstance")
  @Description("")
  String SetInstanceMethods();

  @DefaultMessage("SetLeader")
  @Description("")
  String SetLeaderMethods();

  @DefaultMessage("Bounce")
  @Description("")
  String BounceMethods();

  @DefaultMessage("CollidingWith")
  @Description("")
  String CollidingWithMethods();

  @DefaultMessage("MoveIntoBounds")
  @Description("")
  String MoveIntoBoundsMethods();

  @DefaultMessage("MoveTo")
  @Description("")
  String MoveToMethods();

  @DefaultMessage("PointInDirection")
  @Description("")
  String PointInDirectionMethods();

  @DefaultMessage("PointTowards")
  @Description("")
  String PointTowardsMethods();

  @DefaultMessage("LatitudeFromAddress")
  @Description("")
  String LatitudeFromAddressMethods();

  @DefaultMessage("LongitudeFromAddress")
  @Description("")
  String LongitudeFromAddressMethods();

  @DefaultMessage("LogError")
  @Description("")
  String LogErrorMethods();

  @DefaultMessage("LogInfo")
  @Description("")
  String LogInfoMethods();

  @DefaultMessage("LogWarning")
  @Description("")
  String LogWarningMethods();

  @DefaultMessage("ShowAlert")
  @Description("")
  String ShowAlertMethods();

  @DefaultMessage("ShowChooseDialog")
  @Description("")
  String ShowChooseDialogMethods();

  @DefaultMessage("ShowMessageDialog")
  @Description("")
  String ShowMessageDialogMethods();

  @DefaultMessage("ShowTextDialog")
  @Description("")
  String ShowTextDialogMethods();

  @DefaultMessage("GetColor")
  @Description("")
  String GetColorMethods();

  @DefaultMessage("GetLightLevel")
  @Description("")
  String GetLightLevelMethods();

  @DefaultMessage("DeleteFile")
  @Description("")
  String DeleteFileMethods();

  @DefaultMessage("DownloadFile")
  @Description("")
  String DownloadFileMethods();

  @DefaultMessage("GetBatteryLevel")
  @Description("")
  String GetBatteryLevelMethods();

  @DefaultMessage("GetBrickName")
  @Description("")
  String GetBrickNameMethods();

  @DefaultMessage("GetCurrentProgramName")
  @Description("")
  String GetCurrentProgramNameMethods();

  @DefaultMessage("GetFirmwareVersion")
  @Description("")
  String GetFirmwareVersionMethods();

  @DefaultMessage("GetInputValues")
  @Description("")
  String GetInputValuesMethods();

  @DefaultMessage("GetOutputState")
  @Description("")
  String GetOutputStateMethods();

  @DefaultMessage("KeepAlive")
  @Description("")
  String KeepAliveMethods();

  @DefaultMessage("ListFiles")
  @Description("")
  String ListFilesMethods();

  @DefaultMessage("LsGetStatus")
  @Description("")
  String LsGetStatusMethods();

  @DefaultMessage("LsRead")
  @Description("")
  String LsReadMethods();

  @DefaultMessage("MessageRead")
  @Description("")
  String MessageReadMethods();

  @DefaultMessage("MessageWrite")
  @Description("")
  String MessageWriteMethods();

  @DefaultMessage("PlaySoundFile")
  @Description("")
  String PlaySoundFileMethods();

  @DefaultMessage("PlayTone")
  @Description("")
  String PlayToneMethods();

  @DefaultMessage("ResetInputScaledValue")
  @Description("")
  String ResetInputScaledValueMethods();

  @DefaultMessage("ResetMotorPosition")
  @Description("")
  String ResetMotorPositionMethods();

  @DefaultMessage("SetBrickName")
  @Description("")
  String SetBrickNameMethods();

  @DefaultMessage("SetInputMode")
  @Description("")
  String SetInputModeMethods();

  @DefaultMessage("SetOutputState")
  @Description("")
  String SetOutputStateMethods();

  @DefaultMessage("StartProgram")
  @Description("")
  String StartProgramMethods();

  @DefaultMessage("StopProgram")
  @Description("")
  String StopProgramMethods();

  @DefaultMessage("StopSoundPlayback")
  @Description("")
  String StopSoundPlaybackMethods();

  @DefaultMessage("LsWrite")
  @Description("")
  String LsWriteMethods();

  @DefaultMessage("MoveBackward")
  @Description("")
  String MoveBackwardMethods();

  @DefaultMessage("MoveBackwardIndefinitely")
  @Description("")
  String MoveBackwardIndefinitelyMethods();

  @DefaultMessage("MoveForward")
  @Description("")
  String MoveForwardMethods();

  @DefaultMessage("MoveForwardIndefinitely")
  @Description("")
  String MoveForwardIndefinitelyMethods();

  @DefaultMessage("Stop")
  @Description("")
  String StopMethods();

  @DefaultMessage("TurnClockwiseIndefinitely")
  @Description("")
  String TurnClockwiseIndefinitelyMethods();

  @DefaultMessage("TurnCounterClockwiseIndefinitely")
  @Description("")
  String TurnCounterClockwiseIndefinitelyMethods();

  @DefaultMessage("GetSoundLevel")
  @Description("")
  String GetSoundLevelMethods();

  @DefaultMessage("IsPressed")
  @Description("")
  String IsPressedMethods();

  @DefaultMessage("GetDistance")
  @Description("")
  String GetDistanceMethods();

  @DefaultMessage("Pause")
  @Description("")
  String PauseMethods();

  @DefaultMessage("Reset")
  @Description("")
  String ResetMethods();

  @DefaultMessage("Resume")
  @Description("")
  String ResumeMethods();

  @DefaultMessage("Start")
  @Description("")
  String StartMethods();

  @DefaultMessage("MakePhoneCall")
  @Description("")
  String MakePhoneCallMethods();

  @DefaultMessage("GetWifiIpAddress")
  @Description("")
  String GetWifiIpAddressMethods();

  @DefaultMessage("isConnected")
  @Description("")
  String isConnectedMethods();

  @DefaultMessage("setHmacSeedReturnCode")
  @Description("")
  String setHmacSeedReturnCodeMethods();

  @DefaultMessage("startHTTPD")
  @Description("")
  String startHTTPDMethods();

  @DefaultMessage("Vibrate")
  @Description("")
  String VibrateMethods();

  @DefaultMessage("GetText")
  @Description("")
  String GetTextMethods();

  @DefaultMessage("HideKeyboard")
  @Description("")
  String HideKeyboardMethods();

  @DefaultMessage("Speak")
  @Description("")
  String SpeakMethods();

  @DefaultMessage("SendMessage")
  @Description("")
  String SendMessageMethods();

  @DefaultMessage("GetValue")
  @Description("")
  String GetValueMethods();

  @DefaultMessage("StoreValue")
  @Description("")
  String StoreValueMethods();

  @DefaultMessage("Authorize")
  @Description("")
  String AuthorizeMethods();

  @DefaultMessage("CheckAuthorized")
  @Description("")
  String CheckAuthorizedMethods();

  @DefaultMessage("DeAuthorize")
  @Description("")
  String DeAuthorizeMethods();

  @DefaultMessage("DirectMessage")
  @Description("")
  String DirectMessageMethods();

  @DefaultMessage("Follow")
  @Description("")
  String FollowMethods();

  @DefaultMessage("RequestDirectMessages")
  @Description("")
  String RequestDirectMessagesMethods();

  @DefaultMessage("RequestFollowers")
  @Description("")
  String RequestFollowersMethods();

  @DefaultMessage("RequestFriendTimeline")
  @Description("")
  String RequestFriendTimelineMethods();

  @DefaultMessage("RequestMentions")
  @Description("")
  String RequestMentionsMethods();

  @DefaultMessage("SearchTwitter")
  @Description("")
  String SearchTwitterMethods();

  @DefaultMessage("SetStatus")
  @Description("")
  String SetStatusMethods();

  @DefaultMessage("StopFollowing")
  @Description("")
  String StopFollowingMethods();

  @DefaultMessage("GetDuration")
  @Description("")
  String GetDurationMethods();

  @DefaultMessage("SeekTo")
  @Description("")
  String SeekToMethods();

  @DefaultMessage("DoScan")
  @Description("")
  String DoScanMethods();

  @DefaultMessage("RequestBallot")
  @Description("")
  String RequestBallotMethods();

  @DefaultMessage("SendBallot")
  @Description("")
  String SendBallotMethods();

  @DefaultMessage("BuildPostData")
  @Description("")
  String BuildPostDataMethods();

  @DefaultMessage("ClearCookies")
  @Description("")
  String ClearCookiesMethods();

  @DefaultMessage("Get")
  @Description("")
  String GetMethods();

  @DefaultMessage("HtmlTextDecode")
  @Description("")
  String HtmlTextDecodeMethods();

  @DefaultMessage("JsonTextDecode")
  @Description("")
  String JsonTextDecodeMethods();

  @DefaultMessage("PostFile")
  @Description("")
  String PostFileMethods();

  @DefaultMessage("PostText")
  @Description("")
  String PostTextMethods();

  @DefaultMessage("PostTextWithEncoding")
  @Description("")
  String PostTextWithEncodingMethods();

  @DefaultMessage("UriEncode")
  @Description("")
  String UriEncodeMethods();

  @DefaultMessage("CanGoBack")
  @Description("")
  String CanGoBackMethods();

  @DefaultMessage("CanGoForward")
  @Description("")
  String CanGoForwardMethods();

  @DefaultMessage("ClearLocations")
  @Description("")
  String ClearLocationsMethods();

  @DefaultMessage("GoBack")
  @Description("")
  String GoBackMethods();

  @DefaultMessage("GoForward")
  @Description("")
  String GoForwardMethods();

  @DefaultMessage("GoHome")
  @Description("")
  String GoHomeMethods();

  @DefaultMessage("GoToUrl")
  @Description("")
  String GoToUrlMethods();

  @DefaultMessage("AppendToFile")
  @Description("")
  String AppendToFileMethods();

  @DefaultMessage("Delete")
  @Description("")
  String DeleteMethods();

  @DefaultMessage("ReadFrom")
  @Description("")
  String ReadFromMethods();

  @DefaultMessage("SaveFile")
  @Description("")
  String SaveFileMethods();

  @DefaultMessage("doFault")
  @Description("")
  String doFaultMethods();

  @DefaultMessage("getVersionName")
  @Description("")
  String getVersionNameMethods();

  @DefaultMessage("installURL")
  @Description("")
  String installURLMethods();

  @DefaultMessage("isDirect")
  @Description("")
  String isDirectMethods();

  @DefaultMessage("setAssetsLoaded")
  @Description("")
  String setAssetsLoadedMethods();

  @DefaultMessage("shutdown")
  @Description("")
  String shutdownMethods();

  @DefaultMessage("ShareFile")
  @Description("")
  String ShareFileMethods();

  @DefaultMessage("ShareFileWithMessage")
  @Description("")
  String ShareFileWithMessageMethods();

  @DefaultMessage("ShareMessage")
  @Description("")
  String ShareMessageMethods();

  @DefaultMessage("Play")
  @Description("")
  String PlayMethods();

  @DefaultMessage("DisplayDropdown")
  @Description("")
  String DisplayDropdownMethods();

  @DefaultMessage("ClearAll")
  @Description("")
  String ClearAllMethods();

  @DefaultMessage("ClearTag")
  @Description("")
  String ClearTagMethods();

  @DefaultMessage("GetTags")
  @Description("")
  String GetTagsMethods();

  @DefaultMessage("Tweet")
  @Description("")
  String TweetMethods();

  @DefaultMessage("TweetWithImage")
  @Description("")
  String TweetWithImageMethods();

  @DefaultMessage("BuildRequestData")
  @Description("")
  String BuildRequestDataMethods();

  @DefaultMessage("PutFile")
  @Description("")
  String PutFileMethods();

  @DefaultMessage("PutText")
  @Description("")
  String PutTextMethods();

  @DefaultMessage("PutTextWithEncoding")
  @Description("")
  String PutTextWithEncodingMethods();

  @DefaultMessage("RequestTranslation")
  @Description("")
  String RequestTranslationMethods();
  
  
  //Mock Components
  @DefaultMessage("add items...")
  @Description("")
  String MockSpinnerAddItems();
  
  //help strings
  @DefaultMessage("Non-visible component that can detect shaking and measure acceleration approximately in three dimensions using SI units (m/s<sup>2</sup>).  The components are: <ul>\n<li> <strong>xAccel</strong>: 0 when the phone is at rest on a flat      surface, positive when the phone is tilted to the right (i.e.,      its left side is raised), and negative when the phone is tilted      to the left (i.e., its right size is raised).</li>\n <li> <strong>yAccel</strong>: 0 when the phone is at rest on a flat      surface, positive when its bottom is raised, and negative when      its top is raised. </li>\n <li> <strong>zAccel</strong>: Equal to -9.8 (earth\"s gravity in meters per      second per second when the device is at rest parallel to the ground      with the display facing up,      0 when perpindicular to the ground, and +9.8 when facing down.       The value can also be affected by accelerating it with or against      gravity. </li></ul>")
  @Description("")
  String AccelerometerSensorHelpStringComponentPallette();

  @DefaultMessage("A component that can launch an activity using the <code>StartActivity</code> method.<p>Activities that can be launched include: <ul> \n<li> starting other App Inventor for Android apps </li> \n<li> starting the camera application </li> \n<li> performing web search </li> \n<li> opening a browser to a specified web page</li> \n<li> opening the map application to a specified location</li></ul> \nYou can also launch activities that return text data.  See the documentation on using the Activity Starter for examples.</p>")
  @Description("")
  String ActivityStarterHelpStringComponentPallette();

  @DefaultMessage("<p>A round \"sprite\" that can be placed on a <code>Canvas</code>, where it can react to touches and drags, interact with other sprites (<code>ImageSprite</code>s and other <code>Ball</code>s) and the edge of the Canvas, and move according to its property values.</p><p>For example, to have a <code>Ball</code> move 4 pixels toward the top of a <code>Canvas</code> every 500 milliseconds (half second), you would set the <code>Speed</code> property to 4 [pixels], the <code>Interval</code> property to 500 [milliseconds], the <code>Heading</code> property to 90 [degrees], and the <code>Enabled</code> property to <code>True</code>.  These and its other properties can be changed at any time.</p><p>The difference between a Ball and an <code>ImageSprite</code> is that the latter can get its appearance from an image file, while a Ball\"s appearance can only be changed by varying its <code>PaintColor</code> and <code>Radius</code> properties.</p>")
  @Description("")
  String BallHelpStringComponentPallette();

  @DefaultMessage("Component for using the Barcode Scanner to read a barcode")
  @Description("")
  String BarcodeScannerHelpStringComponentPallette();

  @DefaultMessage("Bluetooth client component")
  @Description("")
  String BluetoothClientHelpStringComponentPallette();

  @DefaultMessage("Bluetooth server component")
  @Description("")
  String BluetoothServerHelpStringComponentPallette();

  @DefaultMessage("Button with the ability to detect clicks.  Many aspects of its appearance can be changed, as well as whether it is clickable (<code>Enabled</code>), can be changed in the Designer or in the Blocks Editor.")
  @Description("")
  String ButtonHelpStringComponentPallette();

  @DefaultMessage("A component to record a video using the device\"s camcorder.After the video is recorded, the name of the file on the phone containing the clip is available as an argument to the AfterRecording event. The file name can be used, for example, to set the source property of a VideoPlayer component.")
  @Description("")
  String CamcorderHelpStringComponentPallette();

  @DefaultMessage("A component to take a picture using the device\"s camera. After the picture is taken, the name of the file on the phone containing the picture is available as an argument to the AfterPicture event. The file name can be used, for example, to set the Picture property of an Image component.")
  @Description("")
  String CameraHelpStringComponentPallette();

  @DefaultMessage("<p>A two-dimensional touch-sensitive rectangular panel on which drawing can be done and sprites can be moved.</p> <p>The <code>BackgroundColor</code>, <code>PaintColor</code>, <code>BackgroundImage</code>, <code>Width</code>, and <code>Height</code> of the Canvas can be set in either the Designer or in the Blocks Editor.  The <code>Width</code> and <code>Height</code> are measured in pixels and must be positive.</p><p>Any location on the Canvas can be specified as a pair of (X, Y) values, where <ul> <li>X is the number of pixels away from the left edge of the Canvas</li><li>Y is the number of pixels away from the top edge of the Canvas</li></ul>.</p> <p>There are events to tell when and where a Canvas has been touched or a <code>Sprite</code> (<code>ImageSprite</code> or <code>Ball</code>) has been dragged.  There are also methods for drawing points, lines, and circles.</p>")
  @Description("")
  String CanvasHelpStringComponentPallette();

  @DefaultMessage("Checkbox that raises an event when the user clicks on it. There are many properties affecting its appearance that can be set in the Designer or Blocks Editor.")
  @Description("")
  String CheckBoxHelpStringComponentPallette();

  @DefaultMessage("Non-visible component that provides the phone\"s clock, a timer, and time calculations.")
  @Description("")
  String ClockHelpStringComponentPallette();

  @DefaultMessage("A button that, when clicked on, displays a list of the contacts to choose among. After the user has made a selection, the following properties will be set to information about the chosen contact: <ul>\n<li> <code>ContactName</code>: the contact\"s name </li>\n <li> <code>EmailAddress</code>: the contact\"s primary email address </li>\n <li> <code>Picture</code>: the name of the file containing the contact\"s image, which can be used as a <code>Picture</code> property value for the <code>Image</code> or <code>ImageSprite</code> component.</li></ul>\n</p><p>Other properties affect the appearance of the button (<code>TextAlignment</code>, <code>BackgroundColor</code>, etc.) and whether it can be clicked on (<code>Enabled</code>).\n</p><p>Picking is not supported on all phones.  If it fails, this component will show a notification.  The error behavior can be overridden with the Screen.ErrorOccurred event handler.")
  @Description("")
  String ContactPickerHelpStringComponentPallette();

  @DefaultMessage("<p>A button that, when clicked on, launches a popup dialog to allow the user to select a date.</p>")
  @Description("")
  String DatePickerHelpStringComponentPallette();

  @DefaultMessage("An EmailPicker is a kind of text box.  If the user begins entering the name or email address of a contact, the phone will show a dropdown menu of choices that complete the entry.  If there are many contacts, the dropdown can take several seconds to appear, and can show intermediate results while the matches are being computed. <p>The initial contents of the text box and the contents< after user entry is in the <code>Text</code> property.  If the <code>Text</code> property is initially empty, the contents of the <code>Hint</code> property will be faintly shown in the text box as a hint to the user.</p>\n <p>Other properties affect the appearance of the text box (<code>TextAlignment</code>, <code>BackgroundColor</code>, etc.) and whether it can be used (<code>Enabled</code>).</p>\n<p>Text boxes like this are usually used with <code>Button</code> components, with the user clicking on the button when text entry is complete.")
  @Description("")
  String EmailPickerHelpStringComponentPallette();

  @DefaultMessage("Non-visible component for storing and retrieving files. Use this component to write or read files on your device. The default behaviour is to write files to the private data directory associated with your App. The Companion is special cased to write files to /sdcard/AppInventor/data to facilitate debugging. If the file path starts with a slash (/), then the file is created relative to /sdcard. For example writing a file to /myFile.txt will write the file in /sdcard/myFile.txt.")
  @Description("")
  String FileHelpStringComponentPallette();

  @DefaultMessage("Top-level component containing all other components in the program")
  @Description("")
  String FormHelpStringComponentPallette();

  @DefaultMessage("<p>A non-visible component that communicates with Google Fusion Tables. Fusion Tables let you store, share, query and visualize data tables; this component lets you query, create, and modify these tables.</p> <p>This component uses the <a href=\"https://developers.google.com/fusiontables/docs/v1/getting_started\" target=\"_blank\">Fusion Tables API V1.0</a>. <p>In order to develop apps that use Fusiontables, you must obtain an API Key.<p>To get an API key, follow these instructions.</p> <ol><li>Go to your <a href=\"https://code.google.com/apis/console/\" target=\"_blank\">Google APIs Console</a> and login if necessary.</li><li>Select the <i>Services</i> item from the menu on the left.</li><li>Choose the <i>Fusiontables</i> service from the list provided and turn it on.</li><li>Go back to the main menu and select the <i>API Access</i> item. </li></ol><p>Your API Key will be near the bottom of that pane in the section called \"Simple API Access\".You will have to provide that key as the value for the <i>ApiKey</i> property in your Fusiontables app.</p><p>Once you have an API key, set the value of the <i>Query</i> property to a valid Fusiontables SQL query and call <i>SendQuery</i> to execute the query.  App Inventor will send the query to the Fusion Tables server and the <i>GotResult</i> block will fire when a result is returned from the server.Query results will be returned in CSV format, and can be converted to list format using the \"list from csv table\" or \"list from csv row\" blocks.</p><p>Note that you do not need to worry about UTF-encoding the query. But you do need to make sure the query follows the syntax described in <a href=\"https://developers.google.com/fusiontables/docs/v1/getting_started\" target=\"_blank\">the reference manual</a>, which means that things like capitalization for names of columns matters, and that single quotes must be used around column names if there are spaces in them.</p>")
  @Description("")
  String FusiontablesControlHelpStringComponentPallette();

  @DefaultMessage("Provides a way for applications to communicate with online game servers")
  @Description("")
  String GameClientHelpStringComponentPallette();

  @DefaultMessage("<p>A formatting element in which to place components that should be displayed from left to right.  If you wish to have components displayed one over another, use <code>VerticalArrangement</code> instead.</p>")
  @Description("")
  String HorizontalArrangementHelpStringComponentPallette();

  @DefaultMessage("Component for displaying images.  The picture to display, and other aspects of the Image\"s appearance, can be specified in the Designer or in the Blocks Editor.")
  @Description("")
  String ImageHelpStringComponentPallette();

  @DefaultMessage("A special-purpose button. When the user taps an image picker, the device\"s image gallery appears, and the user can choose an image. After an image is picked, it is saved on the SD card and the <code>ImageFile</code> property will be the name of the file where the image is stored. In order to not fill up storage, a maximum of 10 images will be stored.  Picking more images will delete previous images, in order from oldest to newest.")
  @Description("")
  String ImagePickerHelpStringComponentPallette();

  @DefaultMessage("<p>A \"sprite\" that can be placed on a <code>Canvas</code>, where it can react to touches and drags, interact with other sprites (<code>Ball</code>s and other <code>ImageSprite</code>s) and the edge of the Canvas, and move according to its property values.  Its appearance is that of the image specified in its <code>Picture</code> property (unless its <code>Visible</code> property is <code>False</code>.</p> <p>To have an <code>ImageSprite</code> move 10 pixels to the left every 1000 milliseconds (one second), for example, you would set the <code>Speed</code> property to 10 [pixels], the <code>Interval</code> property to 1000 [milliseconds], the <code>Heading</code> property to 180 [degrees], and the <code>Enabled</code> property to <code>True</code>.  A sprite whose <code>Rotates</code> property is <code>True</code> will rotate its image as the sprite\"s <code>Heading</code> changes.  Checking for collisions with a rotated sprite currently checks the sprite\"s unrotated position so that collision checking will be inaccurate for tall narrow or short wide sprites that are rotated.  Any of the sprite properties can be changed at any time under program control.</p> ")
  @Description("")
  String ImageSpriteHelpStringComponentPallette();

  @DefaultMessage("A Label displays a piece of text, which is specified through the <code>Text</code> property.  Other properties, all of which can be set in the Designer or Blocks Editor, control the appearance and placement of the text.")
  @Description("")
  String LabelHelpStringComponentPallette();

  @DefaultMessage("<p>A button that, when clicked on, displays a list of texts for the user to choose among. The texts can be specified through the Designer or Blocks Editor by setting the <code>ElementsFromString</code> property to their string-separated concatenation (for example, <em>choice 1, choice 2, choice 3</em>) or by setting the <code>Elements</code> property to a List in the Blocks editor.</p><p>Setting property ShowFilterBar to true, will make the list searchable.  Other properties affect the appearance of the button (<code>TextAlignment</code>, <code>BackgroundColor</code>, etc.) and whether it can be clicked on (<code>Enabled</code>).</p>")
  @Description("")
  String ListPickerHelpStringComponentPallette();

  @DefaultMessage("<p>This is a visible component that allows to place a list of text elements in your Screen to display. <br> The list can be set using the ElementsFromString property or using the Elements block in the blocks editor. <br> Warning: This component will not work correctly on Screens that are scrollable.</p>")
  @Description("")
  String ListViewHelpStringComponentPallette();

  @DefaultMessage("Non-visible component providing location information, including longitude, latitude, altitude (if supported by the device), and address.  This can also perform \"geocoding\", converting a given address (not necessarily the current one) to a latitude (with the <code>LatitudeFromAddress</code> method) and a longitude (with the <code>LongitudeFromAddress</code> method).</p>\n<p>In order to function, the component must have its <code>Enabled</code> property set to True, and the device must have location sensing enabled through wireless networks or GPS satellites (if outdoors).</p>\nLocation information might not be immediately available when an app starts.  You\"ll have to wait a short time for a location provider to be found and used, or wait for the OnLocationChanged event")
  @Description("")
  String LocationSensorHelpStringComponentPallette();

  @DefaultMessage("<p>Non-visible component to provide NFC capabilities.  For now this component supports the reading and writing of text tags only (if supported by the device)</p><p>In order to read and write text tags, the component must have its <code>ReadMode</code> property set to True or False respectively.</p>")
  @Description("")
  String NearFieldHelpStringComponentPallette();

  @DefaultMessage("The Notifier component displays alert dialogs, messages, and temporary alerts, and creates Android log entries through the following methods: <ul><li> ShowMessageDialog: displays a message which the user must dismiss by pressing a button.</li><li> ShowChooseDialog: displays a message two buttons to let the user choose one of two responses, for example, yes or no, after which the AfterChoosing event is raised.</li><li> ShowTextDialog: lets the user enter text in response to the message, after which the AfterTextInput event is raised. <li> ShowAlert: displays a temporary  alert that goes away by itself after a short time.</li><li> LogError: logs an error message to the Android log. </li><li> LogInfo: logs an info message to the Android log.</li><li> LogWarning: logs a warning message to the Android log.</li><li>The messages in the dialogs (but not the alert) can be formatted using the following HTML tags:&lt;b&gt;, &lt;big&gt;, &lt;blockquote&gt;, &lt;br&gt;, &lt;cite&gt;, &lt;dfn&gt;, &lt;div&gt;, &lt;em&gt;, &lt;small&gt;, &lt;strong&gt;, &lt;sub&gt;, &lt;sup&gt;, &lt;tt&gt;. &lt;u&gt;</li><li>You can also use the font tag to specify color, for example, &lt;font color=\"blue\"&gt;.  Some of the available color names are aqua, black, blue, fuchsia, green, grey, lime, maroon, navy, olive, purple, red, silver, teal, white, and yellow</li></ul>")
  @Description("")
  String NotifierHelpStringComponentPallette();

  @DefaultMessage("A component that provides a high-level interface to a color sensor on a LEGO MINDSTORMS NXT robot.")
  @Description("")
  String NxtColorSensorHelpStringComponentPallette();

  @DefaultMessage("A component that provides a low-level interface to a LEGO MINDSTORMS NXT robot, with functions to send NXT Direct Commands.")
  @Description("")
  String NxtDirectCommandsHelpStringComponentPallette();

  @DefaultMessage("A component that provides a high-level interface to a LEGO MINDSTORMS NXT robot, with functions that can move and turn the robot.")
  @Description("")
  String NxtDriveHelpStringComponentPallette();

  @DefaultMessage("A component that provides a high-level interface to a light sensor on a LEGO MINDSTORMS NXT robot.")
  @Description("")
  String NxtLightSensorHelpStringComponentPallette();

  @DefaultMessage("A component that provides a high-level interface to a sound sensor on a LEGO MINDSTORMS NXT robot.")
  @Description("")
  String NxtSoundSensorHelpStringComponentPallette();

  @DefaultMessage("A component that provides a high-level interface to a touch sensor on a LEGO MINDSTORMS NXT robot.")
  @Description("")
  String NxtTouchSensorHelpStringComponentPallette();

  @DefaultMessage("A component that provides a high-level interface to an ultrasonic sensor on a LEGO MINDSTORMS NXT robot.")
  @Description("")
  String NxtUltrasonicSensorHelpStringComponentPallette();

  @DefaultMessage("<p>Non-visible component providing information about the device\"s physical orientation in three dimensions: <ul> <li> <strong>Roll</strong>: 0 degrees when the device is level, increases to      90 degrees as the device is tilted up on its left side, and      decreases to -90 degrees when the device is tilted up on its right side.      </li> <li> <strong>Pitch</strong>: 0 degrees when the device is level, up to      90 degrees as the device is tilted so its top is pointing down,      up to 180 degrees as it gets turned over.  Similarly, as the device      is tilted so its bottom points down, pitch decreases to -90      degrees, then further decreases to -180 degrees as it gets turned all the way      over.</li> <li> <strong>Azimuth</strong>: 0 degrees when the top of the device is      pointing north, 90 degrees when it is pointing east, 180 degrees      when it is pointing south, 270 degrees when it is pointing west,      etc.</li></ul>     These measurements assume that the device itself is not moving.</p>")
  @Description("")
  String OrientationSensorHelpStringComponentPallette();

  @DefaultMessage("<p>A box for entering passwords.  This is the same as the ordinary <code>TextBox</code> component except this does not display the characters typed by the user.</p><p>The value of the text in the box can be found or set through the <code>Text</code> property. If blank, the <code>Hint</code> property, which appears as faint text in the box, can provide the user with guidance as to what to type.</p> <p>Text boxes are usually used with the <code>Button</code> component, with the user clicking on the button when text entry is complete.</p>")
  @Description("")
  String PasswordTextBoxHelpStringComponentPallette();

  @DefaultMessage("Component that can count steps.")
  @Description("")
  String PedometerHelpStringComponentPallette();

  @DefaultMessage("<p>A non-visible component that makes a phone call to the number specified in the <code>PhoneNumber</code> property, which can be set either in the Designer or Blocks Editor. The component has a <code>MakePhoneCall</code> method, enabling the program to launch a phone call.</p><p>Often, this component is used with the <code>ContactPicker</code> component, which lets the user select a contact from the ones stored on the phone and sets the <code>PhoneNumber</code> property to the contact\"s phone number.</p><p>To directly specify the phone number (e.g., 650-555-1212), set the <code>PhoneNumber</code> property to a Text with the specified digits (e.g., \"6505551212\").  Dashes, dots, and parentheses may be included (e.g., \"(650)-555-1212\") but will be ignored; spaces may not be included.</p>")
  @Description("")
  String PhoneCallHelpStringComponentPallette();

  @DefaultMessage("A button that, when clicked on, displays a list of the contacts\" phone numbers to choose among. After the user has made a selection, the following properties will be set to information about the chosen contact: <ul>\n<li> <code>ContactName</code>: the contact\"s name </li>\n <li> <code>PhoneNumber</code>: the contact\"s phone number </li>\n <li> <code>EmailAddress</code>: the contact\"s email address </li> <li> <code>Picture</code>: the name of the file containing the contact\"s image, which can be used as a <code>Picture</code> property value for the <code>Image</code> or <code>ImageSprite</code> component.</li></ul>\n</p><p>Other properties affect the appearance of the button (<code>TextAlignment</code>, <code>BackgroundColor</code>, etc.) and whether it can be clicked on (<code>Enabled</code>).</p>\n<p>Picking is not supported on all phones.  If it fails, this component will show a notification.  This default error behavior can be overridden with the Screen.ErrorOccurred event handler.")
  @Description("")
  String PhoneNumberPickerHelpStringComponentPallette();

  @DefaultMessage("Component that returns information about the phone.")
  @Description("")
  String PhoneStatusHelpStringComponentPallette();

  @DefaultMessage("Multimedia component that plays audio and controls phone vibration.  The name of a multimedia field is specified in the <code>Source</code> property, which can be set in the Designer or in the Blocks Editor.  The length of time for a vibration is specified in the Blocks Editor in milliseconds (thousandths of a second).\n<p>For supported audio formats, see <a href=\"http://developer.android.com/guide/appendix/media-formats.html\" target=\"_blank\">Android Supported Media Formats</a>.</p>\n<p>This component is best for long sound files, such as songs, while the <code>Sound</code> component is more efficient for short files, such as sound effects.</p>")
  @Description("")
  String PlayerHelpStringComponentPallette();

  @DefaultMessage("Sharing is a non-visible component that enables sharing files and/or messages between your app and other apps installed on a device. The component will display a list of the installed apps that can handle the information provided, and will allow the user to choose one to share the content with, for instance a mail app, a social network app, a texting app, and so on.<br>The file path can be taken directly from other components such as the Camera or the ImagePicker, but can also be specified directly to read from storage. Be aware that different devices treat storage differently, so a few things to try if, for instance, you have a file called arrow.gif in the folder <code>Appinventor/assets</code>, would be: <ul><li><code>\"file:///sdcard/Appinventor/assets/arrow.gif\"</code></li> or <li><code>\"/storage/Appinventor/assets/arrow.gif\"</code></li></ul>")
  @Description("")
  String SharingHelpStringComponentPallette();

  @DefaultMessage("A Slider is a progress bar that adds a draggable thumb. You can touch the thumb and drag left or right to set the slider thumb position. As the Slider thumb is dragged, it will trigger the PositionChanged event, reporting the position of the Slider thumb. The reported position of the Slider thumb can be used to dynamically update another component attribute, such as the font size of a TextBox or the radius of a Ball.")
  @Description("")
  String SliderHelpStringComponentPallette();

  @DefaultMessage("<p>A multimedia component that plays sound files and optionally vibrates for the number of milliseconds (thousandths of a second) specified in the Blocks Editor.  The name of the sound file to play can be specified either in the Designer or in the Blocks Editor.</p> <p>For supported sound file formats, see <a href=\"http://developer.android.com/guide/appendix/media-formats.html\" target=\"_blank\">Android Supported Media Formats</a>.</p><p>This <code>Sound</code> component is best for short sound files, such as sound effects, while the <code>Player</code> component is more efficient for longer sounds, such as songs.</p>")
  @Description("")
  String SoundHelpStringComponentPallette();

  @DefaultMessage("<p>Multimedia component that records audio.</p>")
  @Description("")
  String SoundRecorderHelpStringComponentPallette();

  @DefaultMessage("Component for using Voice Recognition to convert from speech to text")
  @Description("")
  String SpeechRecognizerHelpStringComponentPallette();

  @DefaultMessage("<p>A spinner component that displays a pop-up with a list of elements. These elements can be set in the Designer or Blocks Editor by setting the<code>ElementsFromString</code> property to a string-separated concatenation (for example, <em>choice 1, choice 2, choice 3</em>) or by setting the <code>Elements</code> property to a List in the Blocks editor.</p>")
  @Description("")
  String SpinnerHelpStringComponentPallette();

  @DefaultMessage("<p>A formatting element in which to place components that should be displayed in tabular form.</p>")
  @Description("")
  String TableArrangementHelpStringComponentPallette();

  @DefaultMessage("<p>A box for the user to enter text.  The initial or user-entered text value is in the <code>Text</code> property.  If blank, the <code>Hint</code> property, which appears as faint text in the box, can provide the user with guidance as to what to type.</p><p>The <code>MultiLine</code> property determines if the text can havemore than one line.  For a single line text box, the keyboard will closeautomatically when the user presses the Done key.  To close the keyboard for multiline text boxes, the app should use  the HideKeyboard method or  rely on the user to press the Back key.</p><p>The <code> NumbersOnly</code> property restricts the keyboard to acceptnumeric input only.</p><p>Other properties affect the appearance of the text box (<code>TextAlignment</code>, <code>BackgroundColor</code>, etc.) and whether it can be used (<code>Enabled</code>).</p><p>Text boxes are usually used with the <code>Button</code> component, with the user clicking on the button when text entry is complete.</p><p>If the text entered by the user should not be displayed, use <code>PasswordTextBox</code> instead.</p>")
  @Description("")
  String TextBoxHelpStringComponentPallette();

  @DefaultMessage("Component for using TextToSpeech to speak a message")
  @Description("")
  String TextToSpeechHelpStringComponentPallette();

  @DefaultMessage("<p>A component that will, when the <code>SendMessage</code> method is called, send the text message specified in the <code>Message</code> property to the phone number specified in the <code>PhoneNumber</code> property.</p> <p>If the <code>ReceivingEnabled</code> property is set to 1 messages will <b>not</b> be received. If <code>ReceivingEnabled</code> is set to 2 messages will be received only when the application is running. Finally if <code>ReceivingEnabled</code> is set to 3, messages will be received when the application is running <b>and</b> when the application is not running they will be queued and a notification displayed to the user.</p> <p>When a message arrives, the <code>MessageReceived</code> event is raised and provides the sending number and message.</p> <p> An app that includes this component will receive messages even when it is in the background (i.e. when it\"s not visible on the screen) and, moreso, even if the app is not running, so long as it\"s installed on the phone. If the phone receives a text message when the app is not in the foreground, the phone will show a notification in the notification bar.  Selecting the notification will bring up the app.  As an app developer, you\"ll probably want to give your users the ability to control ReceivingEnabled so that they can make the phone ignore text messages.</p> <p>If the GoogleVoiceEnabled property is true, messages can be sent over Wifi using Google Voice. This option requires that the user have a Google Voice account and that the mobile Voice app is installed on the phone. The Google Voice option works only on phones that support Android 2.0 (Eclair) or higher.</p> <p>To specify the phone number (e.g., 650-555-1212), set the <code>PhoneNumber</code> property to a Text string with the specified digits (e.g., 6505551212).  Dashes, dots, and parentheses may be included (e.g., (650)-555-1212) but will be ignored; spaces may not be included.</p> <p>Another way for an app to specify a phone number would be to include a <code>PhoneNumberPicker</code> component, which lets the users select a phone numbers from the ones stored in the the phone\"s contacts.</p>")
  @Description("")
  String TextingHelpStringComponentPallette();

  @DefaultMessage("<p>A button that, when clicked on, launches  a popup dialog to allow the user to select a time.</p>")
  @Description("")
  String TimePickerHelpStringComponentPallette();

  @DefaultMessage("TinyDB is a non-visible component that stores data for an app. <p> Apps created with App Inventor are initialized each time they run: If an app sets the value of a variable and the user then quits the app, the value of that variable will not be remembered the next time the app is run. In contrast, TinyDB is a <em> persistent </em> data store for the app, that is, the data stored there will be available each time the app is run. An example might be a game that saves the high score and retrieves it each time the game is played. </<p> <p> Data items are strings stored under <em>tags</em> . To store a data item, you specify the tag it should be stored under.  Subsequently, you can retrieve the data that was stored under a given tag. </p><p> There is only one data store per app. Even if you have multiple TinyDB components, they will use the same data store. To get the effect of separate stores, use different keys. Also each app has its own data store. You cannot use TinyDB to pass data between two different apps on the phone, although you <em>can</em> use TinyDb to shares data between the different screens of a multi-screen app. </p> <p>When you are developing apps using the AI Companion, all the apps using that companion will share the same TinyDb.  That sharing will disappear once the apps are packaged.  But, during development, you should be careful to clear the TinyDb each time you start working on a new app.</p>")
  @Description("")
  String TinyDBHelpStringComponentPallette();

  @DefaultMessage("Non-visible component that communicates with a Web service to store and retrieve information.")
  @Description("")
  String TinyWebDBHelpStringComponentPallette();

  @DefaultMessage("A non-visible component that enables communication with <a href=\"http://www.twitter.com\" target=\"_blank\">Twitter</a>. Once a user has logged into their Twitter account (and the authorization has been confirmed successful by the <code>IsAuthorized</code> event), many more operations are available:<ul><li> Searching Twitter for tweets or labels (<code>SearchTwitter</code>)</li>\n<li> Sending a Tweet (<code>Tweet</code>)     </li>\n<li> Sending a Tweet with an Image (<code>TweetWithImage</code>)     </li>\n<li> Directing a message to a specific user      (<code>DirectMessage</code>)</li>\n <li> Receiving the most recent messages directed to the logged-in user      (<code>RequestDirectMessages</code>)</li>\n <li> Following a specific user (<code>Follow</code>)</li>\n<li> Ceasing to follow a specific user (<code>StopFollowing</code>)</li>\n<li> Getting a list of users following the logged-in user      (<code>RequestFollowers</code>)</li>\n <li> Getting the most recent messages of users followed by the      logged-in user (<code>RequestFriendTimeline</code>)</li>\n <li> Getting the most recent mentions of the logged-in user      (<code>RequestMentions</code>)</li></ul></p>\n <p>You must obtain a Comsumer Key and Consumer Secret for Twitter authorization  specific to your app from http://twitter.com/oauth_clients/new")
  @Description("")
  String TwitterHelpStringComponentPallette();

  @DefaultMessage("<p>A formatting element in which to place components that should be displayed one below another.  (The first child component is stored on top, the second beneath it, etc.)  If you wish to have components displayed next to one another, use <code>HorizontalArrangement</code> instead.</p>")
  @Description("")
  String VerticalArrangementHelpStringComponentPallette();

  @DefaultMessage("A multimedia component capable of playing videos. When the application is run, the VideoPlayer will be displayed as a rectangle on-screen.  If the user touches the rectangle, controls will appear to play/pause, skip ahead, and skip backward within the video.  The application can also control behavior by calling the <code>Start</code>, <code>Pause</code>, and <code>SeekTo</code> methods.  <p>Video files should be in Windows Media Video (.wmv) format, 3GPP (.3gp), or MPEG-4 (.mp4).  For more details about legal formats, see <a href=\"http://developer.android.com/guide/appendix/media-formats.html\" target=\"_blank\">Android Supported Media Formats</a>.</p><p>App Inventor for Android only permits video files under 1 MB and limits the total size of an application to 5 MB, not all of which is available for media (video, audio, and sound) files.  If your media files are too large, you may get errors when packaging or installing your application, in which case you should reduce the number of media files or their sizes.  Most video editing software, such as Windows Movie Maker and Apple iMovie, can help you decrease the size of videos by shortening them or re-encoding the video into a more compact format.</p><p>You can also set the media source to a URL that points to a streaming video, but the URL must point to the video file itself, not to a program that plays the video.")
  @Description("")
  String VideoPlayerHelpStringComponentPallette();

  @DefaultMessage("<p>The Voting component enables users to vote on a question by communicating with a Web service to retrieve a ballot and later sending back users\" votes.</p>")
  @Description("")
  String VotingHelpStringComponentPallette();

  @DefaultMessage("Non-visible component that provides functions for HTTP GET, POST, PUT, and DELETE requests.")
  @Description("")
  String WebHelpStringComponentPallette();

  @DefaultMessage("Component for viewing Web pages.  The Home URL can be specified in the Designer or in the Blocks Editor.  The view can be set to follow links when they are tapped, and users can fill in Web forms. Warning: This is not a full browser.  For example, pressing the phone\"s hardware Back key will exit the app, rather than move back in the browser history.<p />You can use the WebViewer.WebViewString property to communicate between your app and Javascript code running in the Webviewer page. In the app, you get and set WebViewString.  In the WebViewer, you include Javascript that references the window.AppInventor object, using the methoods </em getWebViewString()</em> and <em>setWebViewString(text)</em>.  <p />For example, if the WebViewer opens to a page that contains the Javascript command <br /> <em>document.write(\"The answer is\" + window.AppInventor.getWebViewString());</em> <br />and if you set WebView.WebVewString to \"hello\", then the web page will show </br ><em>The answer is hello</em>.  <br />And if the Web page contains Javascript that executes the command <br /><em>windowAppInventor.setWebViewString(\"hello from Javascript\")</em>, <br />then the value of the WebViewString property will be <br /><em>hello from Javascript</em>. ")
  @Description("")
  String WebViewerHelpStringComponentPallette();

  @DefaultMessage("Use this component to translate words and sentences between different languages. This component needs Internet access, as it will request translations to the Yandex.Translate service. Specify the source and target language in the form source-target using two letter language codes. So\"en-es\" will translate from English to Spanish while \"es-ru\" will translate from Spanish to Russian. If you leave out the source language, the service will attempt to detect the source language. So providing just \"es\" will attempt to detect the source language and translate it to Spanish.<p /> This component is powered by the Yandex translation service.  See http://api.yandex.com/translate/ for more information, including the list of available languages and the meanings of the language codes and status codes. <p />Note: Translation happens asynchronously in the background. When the translation is complete, the \"GotTranslation\" event is triggered.")
  @Description("")
  String YandexTranslateHelpStringComponentPallette();
  
  
  //Ode.java messages
  @DefaultMessage("Welcome to App Inventor 2!")
  @Description("")
  String createNoProjectsDialogText();
  
  @DefaultMessage("<p>You don\"t have any projects in App Inventor 2 yet. " +
      "To learn how to use App Inventor, click the \"Guide\" " +
      "link at the upper right of the window; or to start your first project, " +
      "click the \"New\" button at the upper left of the window.</p>\n<p>" +
      "<strong>Where did my projects go?</strong> " +
      "If you had projects but now they\"re missing, " +
      "you are probably looking for App Inventor version 1. " +
      "It\"s still available here: " +
      "<a href=\"http://beta.appinventor.mit.edu\" target=\"_blank\">beta.appinventor.mit.edu</a></p>\n")
  @Description("")
  String createNoProjectsDialogMessage1();
  
  @DefaultMessage("Happy Inventing!")
  @Description("")
  String createNoprojectsDialogMessage2();

  @DefaultMessage("Welcome to App Inventor!")
  @Description("")
  String createWelcomeDialogText(); 
  
  @DefaultMessage("<h2>This is the Splash Screen. Make this an iframe to your splash screen.</h2>")
  @Description("")
  String createWelcomeDialogMessage(); 
  
  @DefaultMessage("Continue")
  @Description("")
  String createWelcomeDialogButton(); 
  
  @DefaultMessage("<h2>Please fill out a short voluntary survey so that we can learn more about our users and improve MIT App Inventor.</h2>")
  @Description("")
  String showSurveySplashMessage(); 
  
  @DefaultMessage("Take Survey Now")
  @Description("")
  String showSurveySplashButtonNow(); 
  
  @DefaultMessage("Take Survey Later")
  @Description("")
  String showSurveySplashButtonLater(); 
  
  @DefaultMessage("Never Take Survey")
  @Description("")
  String showSurveySplashButtonNever(); 
  
  @DefaultMessage("This Session Is Out of Date")
  @Description("")
  String invalidSessionDialogText(); 
  
  @DefaultMessage("<p><font color=red>Warning:</font> This session is out of date.</p>" +
	        "<p>This App Inventor account has been opened from another location. " +
	        "Using a single account from more than one location at the same time " +
	        "can damage your projects.</p>" +
	        "<p>Choose one of the buttons below to:" +
	        "<ul>" +
	        "<li>End this session here.</li>" +
	        "<li>Make this the current session and make the other sessions out of date.</li>" +
	        "<li>Continue with both sessions.</li>" +
	        "</ul>" +
	        "</p>")
  @Description("")
  String invalidSessionDialogMessage(); 
  
  @DefaultMessage("End This Session")
  @Description("")
  String invalidSessionDialogButtonEnd(); 
  
  @DefaultMessage("Make this the current session")
  @Description("")
  String invalidSessionDialogButtonCurrent(); 
  
  @DefaultMessage("Continue with Both Sessions")
  @Description("")
  String invalidSessionDialogButtonContinue(); 
  
  @DefaultMessage("Do you want to continue with multiple sessions?")
  @Description("")
  String bashWarningDialogText(); 
  
  @DefaultMessage("<p><font color=red>WARNING:</font> A second App " +
	        "Inventor session has been opened for this account. You may choose to " +
	        "continue with both sessions, but working with App Inventor from more " +
	        "than one session simultaneously can cause blocks to be lost in ways " +
	        "that cannot be recovered from the App Inventor server.</p><p>" +
	        "We recommend that people not open multiple sessions on the same " +
	        "account. But if you do need to work in this way, then you should " +
	        "regularly export your project to your local computer, so you will " +
	        "have a backup copy independent of the App Inventor server. Use " +
	        "\"Export\" from the Projects menu to export the project.</p>")
  @Description("")
  String bashWarningDialogMessage(); 
  
  @DefaultMessage("Continue with Multiple Sessions")
  @Description("")
  String bashWarningDialogButtonContinue(); 
  
  @DefaultMessage("Do not use multiple Sessions")
  @Description("")
  String bashWarningDialogButtonNo(); 
  
  @DefaultMessage("Your Session is Finished")
  @Description("")
  String finalDialogText(); 
  
  @DefaultMessage("<p><b>Your Session is now ended, you may close this window</b></p>")
  @Description("")
  String finalDialogMessage(); 
  
  @DefaultMessage("Project Read Error")
  @Description("")
  String corruptionDialogText(); 
  
  @DefaultMessage("<p><b>We detected errors while reading in your project</b></p>" +
	        "<p>To protect your project from damage, we have ended this session. You may close this " +
	        "window.</p>")
  @Description("")
  String corruptionDialogMessage(); 
  
  @DefaultMessage("Blocks Workspace is Empty")
  @Description("")
  String blocksTruncatedDialogText(); 
  
  @DefaultMessage("<p>It appears that <b>" + "%1" +
	        "</b> has had all blocks removed. Either you removed them intentionally, or this is " +
	        "the result of a bug in our system.</p><p>" +
	        "<ul><li>Select \"OK, save the empty screen\" to continue to save the empty screen</li>" +
	        "<li>Select \"No, Don\"t Save\" below to restore the previously saved version</li></ul></p>")
  @Description("")
  String blocksTruncatedDialogMessage(); 
  
  @DefaultMessage("OK, save the empty screen")
  @Description("")
  String blocksTruncatedDialogButtonSave(); 
  
  @DefaultMessage("No, Don\"t Save")
  @Description("")
  String blocksTruncatedDialogButtonNoSave();
  
  @DefaultMessage("Please wait " + "%1" + " seconds...")
  @Description("")
  String blocksTruncatedDialogButtonHTML();
}<|MERGE_RESOLUTION|>--- conflicted
+++ resolved
@@ -274,13 +274,10 @@
   @DefaultMessage("Checkpoint")
   @Description("Name of Checkpoint menuitem")
   String checkpointMenuItem();
-<<<<<<< HEAD
-=======
 
   @DefaultMessage("Import project (.aia) from a repository ...")
   @Description("Name of Import Template menuitem")
   String importTemplateButton();
->>>>>>> 4f7c8579
 
   @DefaultMessage("Export selected project (.aia) to my computer")
   @Description("Name of Export Project menuitem")
@@ -1953,13 +1950,10 @@
   @Description("")
   String PhoneNumberProperties();
   
-<<<<<<< HEAD
-=======
   @DefaultMessage("PhoneNumberList")
   @Description("")
   String PhoneNumberListProperties();
   
->>>>>>> 4f7c8579
   @DefaultMessage("Picture")
   @Description("")
   String PictureProperties();
@@ -2008,13 +2002,10 @@
   @Description("")
   String SaveResponseProperties();
   
-<<<<<<< HEAD
-=======
   @DefaultMessage("ScalePictureToFit")
   @Description("")
   String ScalePictureToFitProperties();
 
->>>>>>> 4f7c8579
   @DefaultMessage("SensorPort")
   @Description("")
   String SensorPortProperties();
@@ -2343,13 +2334,10 @@
   @Description("")
   String EmailAddressProperties();
 
-<<<<<<< HEAD
-=======
   @DefaultMessage("EmailAddressList")
   @Description("")
   String EmailAddressListProperties();
 
->>>>>>> 4f7c8579
   @DefaultMessage("Elements")
   @Description("")
   String ElementsProperties();
@@ -2438,13 +2426,10 @@
   @Description("")
   String PublicInstancesProperties();
 
-<<<<<<< HEAD
-=======
   @DefaultMessage("PlayOnlyInForeground")
   @Description("")
   String PlayOnlyInForegroundProperties();
 
->>>>>>> 4f7c8579
   @DefaultMessage("Players")
   @Description("")
   String PlayersProperties();
