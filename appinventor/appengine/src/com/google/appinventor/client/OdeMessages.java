// -*- mode: java; c-basic-offset: 2; -*-
// Copyright 2009-2011 Google, All Rights reserved
// Copyright 2011-2012 MIT, All rights reserved
// Released under the Apache License, Version 2.0
// http://www.apache.org/licenses/LICENSE-2.0

package com.google.appinventor.client;

import com.google.gwt.i18n.client.Messages;

/**
 * I18n strings for {@link Ode}.
 *
 */
//@LocalizableResource.Generate(format = "com.google.gwt.i18n.rebind.format.PropertiesFormat")
//@LocalizableResource.DefaultLocale("en")

public interface OdeMessages extends Messages {
  // Used in multiple files

  @DefaultMessage("Default")
  @Description("Text for property editors")
  String defaultText();

  @DefaultMessage("Cancel")
  @Description("Text on \"Cancel\" button.")
  String cancelButton();

  @DefaultMessage("OK")
  @Description("Text on \"OK\" button.")
  String okButton();

  @DefaultMessage("Dismiss")
  @Description("Text on \"Dismiss\" button.")
  String dismissButton();

  @DefaultMessage("Old name:")
  @Description("Label next to the old name in a rename dialog")
  String oldNameLabel();

  @DefaultMessage("New name:")
  @Description("Label next to the new name in a rename dialog")
  String newNameLabel();

  @DefaultMessage("None")
  @Description("Caption for None entry")
  String noneCaption();

  @DefaultMessage("Delete")
  @Description("Text on \"Delete\" button")
  String deleteButton();

  @DefaultMessage("Delete Project")
  @Description("Text on \"Delete Project\" button")
  String deleteProjectButton();

  @DefaultMessage("Publish to Gallery")
  @Description("Text on \"Publish to Gallery\" button")
  String publishToGalleryButton();

  @DefaultMessage("Update Gallery App")
  @Description("Text on \"Update Gallery App\" button")
  String updateGalleryAppButton();

  @DefaultMessage("Show Warnings")
  @Description("Text on Toggle Warning Button")
  String showWarnings();

  @DefaultMessage("Hide Warnings")
  @Description("Text on Toggle Warning Button")
  String hideWarnings();

  @DefaultMessage("Upload File ...")
  @Description("Text on \"Add...\" button")
  String addButton();

  @DefaultMessage("Name")
  @Description("Header for name column of project table")
  String projectNameHeader();

  @DefaultMessage("Date Created")
  @Description("Header for date created column of project table.")
  String projectDateCreatedHeader();

  @DefaultMessage("Date Modified")
  @Description("Header for date modified column of project table.")
  String projectDateModifiedHeader();

  @DefaultMessage("Published")
  @Description("Header for published column of project table.")
  String projectPublishedHeader();

  @DefaultMessage("Save")
  @Description("Label of the button for save")
  String saveButton();

  @DefaultMessage("Save As")
  @Description("Label of the button for save as")
  String saveAsButton();

  @DefaultMessage("Checkpoint ...")
  @Description("Label of the button for checkpoint")
  String checkpointButton();

  @DefaultMessage("Add Screen ...")
  @Description("Label of the button for adding a new screen")
  String addFormButton();

  @DefaultMessage("Remove Screen")
  @Description("Label of the button for removing a screen")
  String removeFormButton();

  @DefaultMessage("Connect")
  @Description("Label of the button for selecting phone connection")
  String connectButton();

  @DefaultMessage("Deleting this screen will completely remove the screen from your project. " +
      "All components and blocks associated with this screen will be deleted.\n" +
      "There is no undo.\nAre you sure you want to delete {0}?")
  @Description("Confirmation query for removing a screen")
  String reallyDeleteForm(String formName);

  @DefaultMessage("Open the Blocks Editor")
  @Description("Label of the button for opening the blocks editor")
  String openBlocksEditorButton();

  @DefaultMessage("Screens ...")
  @Description("Label of the button for switching screens")
  String screensButton();

  @DefaultMessage("Blocks")
  @Description("Label of the button for switching to the blocks editor")
  String switchToBlocksEditorButton();

  @DefaultMessage("Designer")
  @Description("Label of the button for switching to the form editor")
  String switchToFormEditorButton();

  @DefaultMessage("Packaging ...")
  @Description("Label of the button leading to build related cascade items, when building")
  String isBuildingButton();

  @DefaultMessage("Opening the Blocks Editor... (click to cancel)")
  @Description("Label of the button for canceling the blocks editor launch")
  String cancelBlocksEditorButton();

  @DefaultMessage("Blocks Editor is open")
  @Description("Label of the button for opening the blocks editor when the it is already open")
  String blocksEditorIsOpenButton();

  // Switch Language Buttons (Internationalization)
  @DefaultMessage("Language")
  @Description("Label of the button for switching language")
  String switchLanguageButton();

  // Not used anymore it is now dynamically created and translated at compile time depending on what
  //languages are translated and available.

//  @DefaultMessage("English")
//  @Description("Label of the button for switching language to English")
//  String switchLanguageEnglishButton();
//
//  @DefaultMessage("Chinese CN")
//  @Description("Label of the button for switching language to Chinese CN")
//  String switchLanguageChineseCNButton();
//
//  @DefaultMessage("German")
//  @Description("Label of the button for switching language to German")
//  String switchLanguageGermanButton();
//
//  @DefaultMessage("Vietnamese")
//  @Description("Label of the button for switching language to Vietnamese")
//  String switchLanguageVietnameseButton();

  //Used in ModerationPage.java
  @DefaultMessage("...")
  @Description("Label of ... ")
  String moderationDotDotDot();

  @DefaultMessage("Report")
  @Description("Label of the report text field on moderation page")
  String moderationReportTextHeader();

  @DefaultMessage("App")
  @Description("Label of the app field on moderation page")
  String moderationAppHeader();

  @DefaultMessage("Reported On")
  @Description("Label of the created date of report field on moderation page")
  String moderationReportDateCreatedHeader();

  @DefaultMessage("App Author")
  @Description("Label of the app author field on moderation page")
  String moderationAppAuthorHeader();

  @DefaultMessage("Reporter")
  @Description("Label of the reporter field on moderation page")
  String moderationReporterHeader();

  // Used in ReportList.java
  @DefaultMessage("Inappropriate App Content: Remove")
  @Description("Label of the Inappropriate App Content Remove on reportlist")
  String inappropriateAppContentRemoveTitle();

  @DefaultMessage("Inappropriate App Content")
  @Description("Label of the Inappropriate App Content on reportlist")
  String inappropriateAppContentTitle();

  @DefaultMessage("Inappropriate User Profile Content")
  @Description("Label of the Inappropriate User Profile Content on reportlist")
  String inappropriateUserProfileContentTitle();

  @DefaultMessage("Choose Template")
  @Description("Label of the Choose Template Label on reportlist")
  String labelChooseTemplate();

  @DefaultMessage("Sent From: ")
  @Description("Label of the Sent From on reportlist")
  String emailSentFrom();

  @DefaultMessage("Sent To: ")
  @Description("Label of the Sent To on reportlist")
  String emailSentTo();

  @DefaultMessage("Send Email")
  @Description("Label of the Send Email of reportlist")
  String buttonSendEmail();

  @DefaultMessage("Deactivate App")
  @Description("Label of the Deactivate App on reportlist")
  String labelDeactivateApp();

  @DefaultMessage("Reactivate App")
  @Description("Label of the Reactivate App on reportlist")
  String labelReactivateApp();

  @DefaultMessage("Deactivate App & Send Email")
  @Description("Label of the Deactivate App & Send Email on reportlist")
  String labelDeactivateAppAndSendEmail();

  @DefaultMessage("Mark As Resolved")
  @Description("Label of the Mark As Resolved of reportlist")
  String labelmarkAsResolved();

  @DefaultMessage("Mark As Unresolved")
  @Description("Label of the Mark As Unresolved of reportlist")
  String labelmarkAsUnresolved();

  @DefaultMessage("Previous Actions")
  @Description("Label of the See All Actions of reportlist")
  String labelSeeAllActions();

  @DefaultMessage("Previous Actions on Report")
  @Description("Title of the Previous Actions Popup of reportlist")
  String titleSeeAllActionsPopup();

  @DefaultMessage("More Reports")
  @Description("text for more reports")
  String galleryMoreReports();

  @DefaultMessage("X")
  @Description("Symbol X")
  String symbolX();

  @DefaultMessage("Cancel")
  @Description("Label of the Cancel Action on reportlist")
  String labelCancel();

  @DefaultMessage("Confirm")
  @Description("Label of the Confirm Action on reportlist")
  String labelConfirm();

  @DefaultMessage("Your app \"{0}\" has been removed from the gallery due to inappropriate content. "
          + "Please review the guidelines at ..."
          + "If you feel this action has been taken in error, or you would like to discuss the issue, "
          + "please use the App Inventor forum at: \n")
  @Description("Label of the Text of Template 1 of reportlist")
  String inappropriateAppContentRemoveEmail(String title);

  @DefaultMessage("Your app \"{0}\" has inappropriate content. "
          + "Please review the guidelines at ..."
          + "and modify your app accordingly. ")
  @Description("Label of the Text of Template 2 of reportlist")
  String inappropriateAppContentEmail(String title);

  @DefaultMessage("Your profile contains inappropriate content. Please modify your profile.\n")
  @Description("Label of the Text of Template 3 of reportlist")
  String inappropriateUserProfileContentEmail();

  @DefaultMessage("see more ...")
  @Description("Label of the Text of seeing more of reportlist")
  String seeMoreLink();

  @DefaultMessage("hide")
  @Description("Label of the Text of hiding of reportlist")
  String hideLink();

  @DefaultMessage("sends an email: ")
  @Description("Label of the Text of sending an email of reportlist")
  String moderationActionSendAnEmail();

  @DefaultMessage("deativates this app with email: ")
  @Description("Label of the Text of deativating this app with email of reportlist")
  String moderationActionDeactivateThisAppWithEmail();

  @DefaultMessage("reactivates this app")
  @Description("Label of the Text of reactivating this app of reportlist")
  String moderationActionReactivateThisApp();

  @DefaultMessage("marks this report as resolved")
  @Description("Label of the Text of marking this report as resolved of reportlist")
  String moderationActionMarkThisReportAsResolved();

  @DefaultMessage("marks this report as unresolved")
  @Description("Label of the Text of marking this report as unresolved of reportlist")
  String moderationActionMarkThisReportAsUnresolved();

  @DefaultMessage("Show resolved reports")
  @Description("Label of the Text of showing resolved reports of reportlist")
  String moderationShowResolvedReports();

  @DefaultMessage("An Email from App Inventor Gallery")
  @Description("Title of the email when moderator sends out an email")
  String moderationSendEmailTitle();

  @DefaultMessage("App Inventor Gallery: App Activated")
  @Description("Title of the email when app was activated")
  String moderationAppReactivatedTitle();

  @DefaultMessage("Your app \"{0}\" has been reactivated.")
  @Description("Body of the email when app was activated")
  String moderationAppReactivateBody(String title);

  @DefaultMessage("App Inventor Gallery: App Deactivated")
  @Description("Title of the email when app was deactivated")
  String moderationAppDeactivatedTitle();

  @DefaultMessage("Fail to send out the email, please try again later")
  @Description("error message when fail to send to user from moderator")
  String moderationErrorFailToSendEmail();


  // Used in MotdFetcher.java

  @DefaultMessage("Failed to contact server to get the MOTD.")
  @Description("Message displayed when cannot get a MOTD from the server.")
  String getMotdFailed();

  // Used in Ode.java

  // TODO(user): Replace with commented version once we're ready
  @DefaultMessage("MIT App Inventor 2")
  @Description("Title for App Inventor")
  String titleYoungAndroid();

  @DefaultMessage("An internal error has occurred. Report a bug?")
  @Description("Confirmation for reporting a bug after an internal error")
  String internalErrorReportBug();

  @DefaultMessage("An internal error has occurred.")
  @Description("Alert after an internal error")
  String internalError();

  @DefaultMessage("An internal error has occurred. Go look in the Debugging view.")
  @Description("Alert after an internal error")
  String internalErrorSeeDebuggingView();

  @DefaultMessage("An internal error has occurred. Click \"ok\" for more information.")
  @Description("Confirm alert after an internal error")
  String internalErrorClickOkDebuggingView();

  @DefaultMessage("The server is temporarily unavailable. Please try again later!")
  @Description("Error message if the server becomes completely unavailable.")
  String serverUnavailable();

  @DefaultMessage("No Project Chosen")
  @Description("Title for Error Dialog when connection is attempted without a project.")
  String noprojectDialogTitle();

  @DefaultMessage("You must first create or select a project before connecting!")
  @Description("Error message for connection attempt without a project selected.")
  String noprojectDuringConnect();

  @DefaultMessage("There is no Gallery App with the given id.")
  @Description("Error message if the gallery id does not exist")
  String galleryIdNotExist();

  // Used in RpcStatusPopup.java

  @DefaultMessage("Loading ...")
  @Description("Message that is shown to indicate that a loading RPC is going on")
  String defaultRpcMessage();

  @DefaultMessage("Saving ...")
  @Description("Message that is shown to indicate that a saving RPC is going on")
  String savingRpcMessage();

  @DefaultMessage("Copying ...")
  @Description("Message that is shown to indicate that a copying RPC is going on")
  String copyingRpcMessage();

  @DefaultMessage("Deleting ...")
  @Description("Message that is shown to indicate that a deleting RPC is going on")
  String deletingRpcMessage();

  @DefaultMessage("Packaging ...")
  @Description("Message shown during a building RPC (for Young Android, called 'packaging')")
  String packagingRpcMessage();

  @DefaultMessage("Downloading to phone ...")
  @Description("Message shown while downloading application to the phone (during compilation)")
  String downloadingRpcMessage();

  // Used in StatusPanel.java

  @DefaultMessage("Built: {0}  Version: {1}")
  @Description("Label showing the ant build date and the git version")
  String gitBuildId(String date, String version);

  @DefaultMessage("Privacy")
  @Description("Label of the link for Privacy")
  String privacyLink();

  @DefaultMessage("Terms")
  @Description("Label of the link for Terms")
  String termsLink();

  @DefaultMessage("Privacy Policy and Terms of Use")
  @Description("Label of the link for Privacy and Terms of Use")
  String privacyTermsLink();

  // Used in TopPanel.java

  //Project
  @DefaultMessage("Projects")
  @Description("Name of Projects tab")
  String projectsTabName();

  @DefaultMessage("My projects")
  @Description("Name of My projects menuitem")
  String projectMenuItem();

  @DefaultMessage("Start new project")
  @Description("Label of the menu item for creating a new project")
  String newProjectMenuItem();

  @DefaultMessage("Import project (.aia) from my computer ...")
  @Description("Name of Import Project menuitem")
  String importProjectMenuItem();

  @DefaultMessage("Delete project")
  @Description("Name of Delete project menuitem")
  String deleteProjectMenuItem();

  @DefaultMessage("Save project")
  @Description("Name of Save menuitem")
  String saveMenuItem();

  @DefaultMessage("Save project as ...")
  @Description("Name of Save as ... menuitem")
  String saveAsMenuItem();

  @DefaultMessage("Checkpoint")
  @Description("Name of Checkpoint menuitem")
  String checkpointMenuItem();

  @DefaultMessage("Import project (.aia) from a repository ...")
  @Description("Name of Import Template menuitem")
  String importTemplateButton();

  @DefaultMessage("Export selected project (.aia) to my computer")
  @Description("Name of Export Project menuitem")
  String exportProjectMenuItem();

  @DefaultMessage("Export all projects")
  @Description("Name of Export all Project menuitem")
  String exportAllProjectsMenuItem();

  @DefaultMessage("Export keystore")
  @Description("Label of the button for export keystore")
  String downloadKeystoreMenuItem();

  @DefaultMessage("Import keystore")
  @Description("Label of the button for import keystore")
  String uploadKeystoreMenuItem();

  @DefaultMessage("Delete keystore")
  @Description("Label of the button for delete keystore")
  String deleteKeystoreMenuItem();

  //Connect
  @DefaultMessage("Connect")
  @Description("Label of the button leading to Connect related cascade items")
  String connectTabName();

  @DefaultMessage("AI Companion")
  @Description("Message providing details about starting the wireless connection.")
  String AICompanionMenuItem();

  @DefaultMessage("Emulator")
  @Description("Message providing details about starting the emulator connection.")
  String emulatorMenuItem();

  @DefaultMessage("Report an Issue")
  @Description("Link for Report an Issue form")
  String feedbackLink();

  @DefaultMessage("Gallery")
  @Description("Name of Gallery tab")
  String tabNameGallery();

  @DefaultMessage("Moderation")
  @Description("Name of moderation tab")
  String tabNameModeration();

  @DefaultMessage("Profile")
  @Description("Label of the link for private user profile")
  String privateProfileLink();

  @DefaultMessage("My Projects")
  @Description("Name of My Projects tab")
  String tabNameProjects();

  @DefaultMessage("USB")
  @Description("Message providing details about starting a USB connection.")
  String usbMenuItem();

  @DefaultMessage("Reset Connection")
  @Description("Reset all connections.")
  String resetConnectionsMenuItem();

  @DefaultMessage("Hard Reset")
  @Description("Hard Reset the Emulator.")
  String hardResetConnectionsMenuItem();

  //Build
  @DefaultMessage("Build")
  @Description("Label of the button leading to build related cascade items")
  String buildTabName();

  @DefaultMessage("App ( provide QR code for .apk )")
  @Description("Label of item for building a project and show barcode")
  String showBarcodeMenuItem();

  @DefaultMessage("App ( save .apk to my computer )")
  @Description("Label of item for building a project and downloading")
  String downloadToComputerMenuItem();

  @DefaultMessage("Generate YAIL")
  @Description("Label of the cascade item for generating YAIL for a project")
  String generateYailMenuItem();

  //Help
  @DefaultMessage("Help")
  @Description("Label for the Help menu")
  String helpTabName();

  @DefaultMessage("About")
  @Description("Label of the link for About")
  String aboutMenuItem();

  @DefaultMessage("Companion Information")
  @Description("Information about the Companion")
  String companionInformation();

  @DefaultMessage("Update the Companion")
  @Description("Menu item to update the Companion to the latest version")
  String companionUpdate();

  @DefaultMessage("You must have a project open to update the Companion")
  @Description("")
  String companionUpdateMustHaveProject();

  @DefaultMessage("Show Splash Screen")
  @Description("Redisplay the Splash Screen")
  String showSplashMenuItem();

  @DefaultMessage("Library")
  @Description("Name of Library link")
  String libraryMenuItem();

  @DefaultMessage("Get Started")
  @Description("Name of Getting Started link")
  String getStartedMenuItem();

  @DefaultMessage("Tutorials")
  @Description("Name of Tutorials link")
  String tutorialsMenuItem();

  @DefaultMessage("Troubleshooting")
  @Description("Name of Troubleshooting link")
  String troubleshootingMenuItem();

  @DefaultMessage("Forums")
  @Description("Name of Forums link")
  String forumsMenuItem();

  @DefaultMessage("Report an Issue")
  @Description("Link for Report an Issue form")
  String feedbackMenuItem();

  //Admin
  @DefaultMessage("Admin")
  @Description("Label of the button leading to admin functionality")
  String adminTabName();

  @DefaultMessage("Download User Source")
  @Description("Label of the button for admins to download a user's project source")
  String downloadUserSourceMenuItem();

  @DefaultMessage("Switch To Debug Panel")
  @Description("Label of the button for admins to switch to the debug panel without an explicit error")
  String switchToDebugMenuItem();

  //Tabs
  @DefaultMessage("My Projects")
  @Description("Name of My Projects tab")
  String myProjectsTabName();

  @DefaultMessage("Guide")
  @Description("Name of Guide link")
  String guideTabName();

  @DefaultMessage("Report an Issue")
  @Description("Link for Report an Issue form")
  String feedbackTabName();

  @DefaultMessage("Gallery")
  @Description("Link for Gallery")
  String galleryTabName();

  //User email dropdown
  @DefaultMessage("Sign out")
  @Description("Label of the link for signing out")
  String signOutLink();

  //

  @DefaultMessage("Design")
  @Description("Name of Design tab")
  String tabNameDesign();

  @DefaultMessage("(Debugging)")
  @Description("Name of Debugging tab")
  String tabNameDebugging();

  @DefaultMessage("Please choose a project to open or create a new project.")
  @Description("Message shown when there is no current file editor to switch to")
  String chooseProject();

  @DefaultMessage("Emails")
  @Description("Title for user's email inbox")
  String emailInboxTitle();

  @DefaultMessage("Send an Email")
  @Description("Title for moderator send email dialog")
  String emailSendTitle();

  // Used in boxes/AssetListBox.java

  @DefaultMessage("Media")
  @Description("Caption for asset list box.")
  String assetListBoxCaption();

  // Used in boxes/MessagesOutputBox.java

  @DefaultMessage("Messages")
  @Description("Caption for message output box.")
  String messagesOutputBoxCaption();

  // Used in boxes/MotdBox.java

  @DefaultMessage("Welcome to App Inventor!")
  @Description("Initial caption for MOTD box.")
  String motdBoxCaption();

  // Used in boxes/OdeLogBox.java

  @DefaultMessage("Developer Messages")
  @Description("Caption for ODE log box.")
  String odeLogBoxCaption();

  // Used in boxes/PaletteBox.java

  @DefaultMessage("Palette")
  @Description("Caption for palette box.")
  String paletteBoxCaption();

  // Used in boxes/ProjectListBox.java

  @DefaultMessage("My Projects")
  @Description("Caption for project list box.")
  String projectListBoxCaption();

  // Used in boxes/ProjectListBox.java

  @DefaultMessage("My Studios")
  @Description("Caption for studio list box.")
  String studioListBoxCaption();

  // Used in boxes/ProjectListBox.java

  @DefaultMessage("My Profile")
  @Description("Caption for profile page box.")
  String profilePageBoxCaption();

  // Used in boxes/ModerationPageBox.java

  @DefaultMessage("Reports")
  @Description("Caption for moderation page box.")
  String moderationPageBoxCaption();

  // Used in boxes/GalleryListBox.java

  @DefaultMessage("Gallery")
  @Description("Caption for gallery list box.")
  String galleryListBoxCaption();

  // Used in boxes/GalleryAppBox.java

  @DefaultMessage("Gallery App")
  @Description("Caption for gallery app box.")
  String galleryAppBoxCaption();

  // Used in boxes/UserProfileBox.java

  @DefaultMessage("User Profile")
  @Description("Caption for user profile box.")
  String userProfileBoxCaption();

  // Used in boxes/PropertiesBox.java

  @DefaultMessage("Properties")
  @Description("Caption for properties box.")
  String propertiesBoxCaption();

  // Used in boxes/SourceStructureBox.java

  @DefaultMessage("Components")
  @Description("Caption for source structure box.")
  String sourceStructureBoxCaption();

  // Used in boxes/BlockSelectorBox.java

  @DefaultMessage("Blocks")
  @Description("Caption for block selector box.")
  String blockSelectorBoxCaption();

  @DefaultMessage("Built-in")
  @Description("Label on built-in-blocks branch of block selector tree")
  String builtinBlocksLabel();

  @DefaultMessage("Control")
  @Description("Label on built-in-Control-blocks branch of block selector tree")
  String builtinControlLabel();

  @DefaultMessage("Logic")
  @Description("Label on built-in-Logic-blocks branch of block selector tree")
  String builtinLogicLabel();

  @DefaultMessage("Text")
  @Description("Label on built-in-Text-blocks branch of block selector tree")
  String builtinTextLabel();

  @DefaultMessage("Lists")
  @Description("Label on built-in-Lists-blocks branch of block selector tree")
  String builtinListsLabel();

  @DefaultMessage("Colors")
  @Description("Label on built-in-Colors-blocks branch of block selector tree")
  String builtinColorsLabel();

  @DefaultMessage("Variables")
  @Description("Label on built-in-Variables-blocks branch of block selector tree")
  String builtinVariablesLabel();

  @DefaultMessage("Procedures")
  @Description("Label on built-in-Procedures-blocks branch of block selector tree")
  String builtinProceduresLabel();

  @DefaultMessage("Any component")
  @Description("Label on any-component branch of block selector tree")
  String anyComponentLabel();

  @DefaultMessage("Any ")
  @Description("None")
  String textAnyComponentLabel();

  // Used in boxes/ViewerBox.java

  @DefaultMessage("Viewer")
  @Description("Caption for a viewer box.")
  String viewerBoxCaption();

  // Used in SaveAllEditorsCommand.java

  @DefaultMessage("Saved project at {0}")
  @Description("Message reported when project was saved successfully.")
  String savedProject(String saveTime);

  // Used in editor/EditorManager.java

  @DefaultMessage("Server error: could not save one or more files. Please try again later!")
  @Description("Error message reported when one or more file couldn't be saved to the server.")
  String saveErrorMultipleFiles();

  @DefaultMessage("Error generating Yail for screen {0}: {1}. Please fix and try packaging again.")
  @Description("Error message reported when yail generation fails for a screen")
  String yailGenerationError(String formName, String description);

  // Used in editor/simple/SimpleNonVisibleComponentsPanel.java

  @DefaultMessage("Non-visible components")
  @Description("Header for the non-visible components in the designer.")
  String nonVisibleComponentsHeader();

  // Used in editor/simple/SimpleVisibleComponentsPanel.java

  @DefaultMessage("Display hidden components in Viewer")
  @Description("Checkbox controlling whether to display invisible components in the designer.")
  String showHiddenComponentsCheckbox();

  @DefaultMessage("Check to see Preview on Tablet size.")
  @Description("Checkbox (check) controlling whether to display a preview on Tablet size.")
  String previewTabletSize();

  @DefaultMessage("Un-check to see Preview on Phone size.")
  @Description("Checkbox (un-check) controlling whether to display a preview on Phone size.")
  String previewPhoneSize();

  // Used in editor/simple/components/MockComponent.java

  @DefaultMessage("Rename Component")
  @Description("Title for the rename component dialog")
  String renameTitle();

  @DefaultMessage("Component names can contain only letters, numbers, and underscores and " +
      "must start with a letter")
  @Description("Error message when component name contains non-alphanumeric characters besides _ " +
      "or does not start with a letter")
  String malformedComponentNameError();

  @DefaultMessage("Duplicate component name!")
  @Description("Error shown when a new component name would be the same as an existing one")
  String duplicateComponentNameError();

  @DefaultMessage("Component instance names cannot be the same as a component type")
  @Description("Error shown when a new component name would be the same as a component type name")
  String sameAsComponentTypeNameError();

  @DefaultMessage("Component name cannot be any of the following: CsvUtil, Double, Float, " +
      "Integer, JavaCollection, JavaIterator, KawaEnvironment, Long, Short, SimpleForm, String, " +
      "Pattern, YailList, YailNumberToString, YailRuntimeError")
  @Description("Error shown when a new component name is a variable name already used in the" +
      "Yail code")
  String badComponentNameError();

  @DefaultMessage("Deleting this component will delete all blocks associated with it in the " +
      "Blocks Editor. Are you sure you want to delete?")
  @Description("Confirmation query for removing a component")
  String reallyDeleteComponent();

  // Used in editor/simple/components/MockButtonBase.java, MockCheckBox.java, MockLabel.java, and
  // MockRadioButton.java

  @DefaultMessage("Text for {0}")
  @Description("Default value for Text property")
  String textPropertyValue(String componentName);

  // Used in editor/simple/components/MockButtonBase.java, MockHVLayoutBase.java
  @DefaultMessage("System error: Bad value - {0} - for Horizontal Alignment.")
  @Description("Default message for bad value for Horizontal Alignment")
  String badValueForHorizontalAlignment(String componentName);

  @DefaultMessage("System error: Bad value - {0} - for Vertical Alignment.")
  @Description("Default message for bad value for Vartical Alignment")
  String badValueForVerticalAlignment(String componentName);

  // Used in editor/simple/components/MockVisibleComponent.java

  @DefaultMessage("Width")
  @Description("Caption for the width property")
  String widthPropertyCaption();

  @DefaultMessage("Height")
  @Description("Caption for the height property")
  String heightPropertyCaption();

  // Used in editor/simple/components/MockTextBoxBase.java

  @DefaultMessage("Hint for {0}")
  @Description("Default value for Hint property")
  String hintPropertyValue(String componentName);

  // Used in editor/simple/palette/ComponentHelpWidget.java

  @DefaultMessage("More information")
  @Description("Label of the link to a component's reference docs")
  String moreInformation();

  // Used in editor/youngandroid/YaFormEditor.java and YaBlocksEditor.java

  @DefaultMessage("Server error: could not load file. Please try again later!")
  @Description("Error message reported when a source file couldn't be loaded from the server.")
  String loadError();

  @DefaultMessage("Server error: could not save file. Please try again later!")
  @Description("Error message reported when a source file couldn't be saved to the server.")
  String saveError();

  @DefaultMessage("{0} blocks")
  @Description("Tab name for blocks editor")
  String blocksEditorTabName(String formName);

  // Used in editor/youngandroid/BlocklyPanel.java

  @DefaultMessage("The blocks area did not load properly. Changes to the blocks for screen {0} will not be saved.")
  @Description("Message indicating that blocks changes were not saved")
  String blocksNotSaved(String formName);

  @DefaultMessage("The blocks for screen {0} did not load properly. "
      + "You will not be able to edit using the blocks editor until the problem is corrected.")
  @Description("Message when blocks fail to load properly")
  String blocksLoadFailure(String formName);

  //Used in editor/youngandroid/properties/YoungAndroidAccelerometerSensitivityChoicePropertyEditor.java

  @DefaultMessage("weak")
  @Description("Text for accelerometer sensitivity choice 'weak'")
  String weakAccelerometerSensitivity();

  @DefaultMessage("moderate")
  @Description("Text for accelerometer sensitivity choice 'moderate'")
  String moderateAccelerometerSensitivity();

  @DefaultMessage("strong")
  @Description("Text for accelerometer sensitivity choice 'strong'")
  String strongAccelerometerSensitivity();

  // Used in editor/youngandroid/properties/YoungAndroidSizingChoicePropertyEditor.java

  @DefaultMessage("Fixed")
  @Description("Text for Sizing choice 'fixed' -- scale to fit device screen")
  String fixedSizing();

  @DefaultMessage("Responsive")
  @Description("Text for Sizing choice 'responsive' -- size based on device type")
  String responsiveSizing();

  // Used in editor/youngandroid/properties/YoungAndroidAlignmentChoicePropertyEditor.java

  @DefaultMessage("left")
  @Description("Text for text alignment choice 'left'")
  String leftTextAlignment();

  @DefaultMessage("center")
  @Description("Text for text alignment choice 'center'")
  String centerTextAlignment();

  @DefaultMessage("right")
  @Description("Text for text alignment choice 'right'")
  String rightTextAlignment();

  // Used in
  // editor/youngandroid/properties/YoungAndroidHorizontalAlignmentChoicePropertyEditor.java

  @DefaultMessage("Left")
  @Description("Text for horizontal alignment choice 'Left")
  String horizontalAlignmentChoiceLeft();

  @DefaultMessage("Right")
  @Description("Text for horizontal alignemt choice 'Right'")
  String horizontalAlignmentChoiceRight();

  @DefaultMessage("Center")
  @Description("Text for horizontal alignment choice 'Center'")
  String horizontalAlignmentChoiceCenter();

  // Used in
  // editor/youngandroid/properties/YoungAndroidVerticalAlignmentChoicePropertyEditor.java

  @DefaultMessage("Top")
  @Description("Text for vertical alignment choice 'Top'")
  String verticalAlignmentChoiceTop();

  @DefaultMessage("Center")
  @Description("Text for vertical alignment choice 'Center'")
  String verticalAlignmentChoiceCenter();

  @DefaultMessage("Bottom")
  @Description("Text for vertical alignment choice 'Bottom'")
  String verticalAlignmentChoiceBottom();

  // Used in editor/youngandroid/properties/YoungAndroidButtonShapeChoicePropertyEditor.java

  @DefaultMessage("default")
  @Description("Text for button shape choice 'default'")
  String defaultButtonShape();

  @DefaultMessage("rounded")
  @Description("Text for button shape choice 'rounded'")
  String roundedButtonShape();

  @DefaultMessage("rectangular")
  @Description("Text for button shape choice 'rectangular'")
  String rectButtonShape();

  @DefaultMessage("oval")
  @Description("Text for button shape choice 'oval'")
  String ovalButtonShape();

  // Used in editor/youngandroid/properties/YoungAndroidAssetSelectorPropertyEditor.java

  @DefaultMessage("You must select an asset!")
  @Description("Message displayed when OK button is clicked when there is no asset selected.")
  String noAssetSelected();

  // Used in editor/youngandroid/properties/YoungAndroidComponentSelectorPropertyEditor.java

  @DefaultMessage("You must select a component!")
  @Description("Message displayed when OK button is clicked when there is no component selected.")
  String noComponentSelected();

  // Used in editor/youngandroid/properties/YoungAndroidColorChoicePropertyEditor.java

  @DefaultMessage("None")
  @Description("Text for color choice 'None'")
  String noneColor();

  @DefaultMessage("Black")
  @Description("Text for color choice 'Black'")
  String blackColor();

  @DefaultMessage("Blue")
  @Description("Text for color choice 'Blue'")
  String blueColor();

  @DefaultMessage("Cyan")
  @Description("Text for color choice 'Cyan'")
  String cyanColor();

  @DefaultMessage("Default")
  @Description("Text for color choice 'Default'")
  String defaultColor();

  @DefaultMessage("Dark Gray")
  @Description("Text for color choice 'Dark Gray'")
  String darkGrayColor();

  @DefaultMessage("Gray")
  @Description("Text for color choice 'Gray'")
  String grayColor();

  @DefaultMessage("Green")
  @Description("Text for color choice 'Green'")
  String greenColor();

  @DefaultMessage("Light Gray")
  @Description("Text for color choice 'Light Gray'")
  String lightGrayColor();

  @DefaultMessage("Magenta")
  @Description("Text for color choice 'Magenta'")
  String magentaColor();

  @DefaultMessage("Orange")
  @Description("Text for color choice 'Orange'")
  String orangeColor();

  @DefaultMessage("Pink")
  @Description("Text for color choice 'Pink'")
  String pinkColor();

  @DefaultMessage("Red")
  @Description("Text for color choice 'Red'")
  String redColor();

  @DefaultMessage("White")
  @Description("Text for color choice 'White'")
  String whiteColor();

  @DefaultMessage("Yellow")
  @Description("Text for color choice 'Yellow'")
  String yellowColor();

  // Used in editor/youngandroid/properties/YoungAndroidFontTypefaceChoicePropertyEditor.java

  @DefaultMessage("default")
  @Description("Text for font typeface choice 'default '")
  String defaultFontTypeface();

  @DefaultMessage("sans serif")
  @Description("Text for font typeface choice 'sans serif '")
  String sansSerifFontTypeface();

  @DefaultMessage("serif")
  @Description("Text for font typeface choice 'serif '")
  String serifFontTypeface();

  @DefaultMessage("monospace")
  @Description("Text for font typeface choice 'monospace '")
  String monospaceFontTypeface();

  // Used in editor/youngandroid/properties/YoungAndroidLengthPropertyEditor.java

  @DefaultMessage("Automatic")
  @Description("Caption and summary for Automatic choice")
  String automaticCaption();

  @DefaultMessage("Fill parent")
  @Description("Caption and summary for Fill Parent choice")
  String fillParentCaption();

  @DefaultMessage("percent")
  @Description("Caption for percent label")
  String percentCaption();

  @DefaultMessage("pixels")
  @Description("Caption for pixels label")
  String pixelsCaption();

  @DefaultMessage("{0} pixels")
  @Description("Summary for custom length in pixels")
  String pixelsSummary(String pixels);

  @DefaultMessage("{0} percent")
  @Description("Summary for length in percent")
  String percentSummary(String percent);

  @DefaultMessage("The value must be an integer greater than or equal to 0")
  @Description("Error shown after validation of custom length field failed.")
  String nonnumericInputError();

  @DefaultMessage("Percentage input values should be between 1 and 100")
  @Description("Error shown after validation of percentage input fields.")
  String nonvalidPercentValue();

  // Used in editor/youngandroid/properties/YoungAndroidScreenAnimationChoicePropertyEditor.java

  @DefaultMessage("Default")
  @Description("Text for screen animation choice 'Default '")
  String defaultScreenAnimation();

  @DefaultMessage("Fade")
  @Description("Text for screen animation choice 'Fade '")
  String fadeScreenAnimation();

  @DefaultMessage("Zoom")
  @Description("Text for screen animation choice 'Zoom '")
  String zoomScreenAnimation();

  @DefaultMessage("SlideHorizontal")
  @Description("Text for screen animation choice 'SlideHorizontal '")
  String slideHorizontalScreenAnimation();

  @DefaultMessage("SlideVertical")
  @Description("Text for screen animation choice 'SlideVertical '")
  String slideVerticalScreenAnimation();

  @DefaultMessage("None")
  @Description("Text for screen animation choice 'None '")
  String noneScreenAnimation();

  // Used in editor/youngandroid/properties/YoungAndroidScreenOrientationChoicePropertyEditor.java

  @DefaultMessage("Unspecified")
  @Description("Text for screen orientation choice 'Unspecified '")
  String unspecifiedScreenOrientation();

  @DefaultMessage("Portrait")
  @Description("Text for screen orientation choice 'Portrait '")
  String portraitScreenOrientation();

  @DefaultMessage("Landscape")
  @Description("Text for screen orientation choice 'Landscape '")
  String landscapeScreenOrientation();

  @DefaultMessage("Sensor")
  @Description("Text for screen orientation choice 'Sensor '")
  String sensorScreenOrientation();

  @DefaultMessage("User")
  @Description("Text for screen orientation choice 'User '")
  String userScreenOrientation();

  // Used in editor/youngandroid/properties/YoungAndroidToastLengthChoicePropertyEditor.java

  @DefaultMessage("Short")
  @Description("Show toast for a Toast_Short of time")
  String shortToastLength();

  @DefaultMessage("Long")
  @Description("Show toast for a Toast_Long of time")
  String longToastLength();

  // Used in explorer/SourceStructureExplorer.java

  @DefaultMessage("Rename")
  @Description("Label of the button for rename")
  String renameButton();

  // Used in explorer/commands/AddFormCommand.java

  @DefaultMessage("Add")
  @Description("Text on 'Add' button to continue with screen creation.")
  String addScreenButton();

  @DefaultMessage("Do Not Add")
  @Description("Text on 'Dont Add' button to dismiss screen creation.")
  String cancelScreenButton();

  @DefaultMessage("New Screen")
  @Description("Title of new Screen dialog.")
  String newFormTitle();

  @DefaultMessage("Screen name:")
  @Description("Label in front of name in new screen dialog.")
  String formNameLabel();

  @DefaultMessage("WARNING: The number of screens in this app might exceed the limits of App Inventor. " +
                  "Click <a target=\"_blank\" href=\"/reference/other/manyscreens.html\">here</a> for advice about " +
                  "creating apps with many screens. " +
                  "<p>Do you really want to add another screen?</p>")
  @Description("Label to indicate the application has too many screens.")
  String formCountErrorLabel();

  @DefaultMessage("Screen names can contain only letters, numbers, and underscores and must " +
      "start with a letter")
  @Description("Error message when form name contains non-alphanumeric characters besides _")
  String malformedFormNameError();

  @DefaultMessage("Duplicate Screen name!")
  @Description("Error shown when a new form name would be the same as an existing one")
  String duplicateFormNameError();

  @DefaultMessage("Server error: could not add form. Please try again later!")
  @Description("Error message reported when adding a form failed on the server.")
  String addFormError();

  // Used in explorer/commands/BuildCommand.java, and
  // explorer/commands/WaitForBuildResultCommand.java

  @DefaultMessage("Build of {0} requested at {1}.")
  @Description("Message shown in the build output panel when a build is requested.")
  String buildRequestedMessage(String projectName, String time);

  @DefaultMessage("Server error: could not build target. Please try again later!")
  @Description("Error message reported when building a target failed on the server because of a " +
      "network error.")
  String buildError();

  @DefaultMessage("Build failed!")
  @Description("Error message reported when a build failed due to an error in the build pipeline.")
  String buildFailedError();

  @DefaultMessage("The build server is currently busy. Please try again in a few minutes.")
  @Description("Error message reported when the build server is temporarily too busy to accept " +
      "a build request.")
  String buildServerBusyError();

  @DefaultMessage("The build server is not compatible with this version of App Inventor.")
  @Description("Error message reported when the build server is running a different version of " +
      "the App Inventor code.")
  String buildServerDifferentVersion();

  @DefaultMessage("Unable to generate code for {0}.")
  @Description("Message displayed when an error occurs while generating YAIL for a form.")
  String errorGeneratingYail(String formName);

  // Used in explorer/commands/CommandRegistory.java

  @DefaultMessage("Delete...")
  @Description("Label for the context menu command that deletes a file")
  String deleteFileCommand();

  @DefaultMessage("Download to my computer")
  @Description("Label for the context menu command that downloads a file")
  String downloadFileCommand();

  // Used in explorer/commands/CopyYoungAndroidProjectCommand.java

  @DefaultMessage("Checkpoint - {0}")
  @Description("Title of checkpoint dialog.")
  String checkpointTitle(String projectName);

  @DefaultMessage("Save As - {0}")
  @Description("Title of save as dialog.")
  String saveAsTitle(String projectName);

  @DefaultMessage("{0}_checkpoint{1}")
  @Description("Default project name in checkoint dialog")
  String defaultCheckpointProjectName(String projectName, String suffix);

  @DefaultMessage("Previous checkpoints:")
  @Description("Label for previous checkpoints table in checkpoint dialog.")
  String previousCheckpointsLabel();

  @DefaultMessage("{0}_copy")
  @Description("Defaulf project name in save as dialog")
  String defaultSaveAsProjectName(String projectName);

  @DefaultMessage("Checkpoint name:")
  @Description("Label in front of new name in checkpoint dialog.")
  String checkpointNameLabel();

  @DefaultMessage("Server error: could not copy project. Please try again later!")
  @Description("Error message reported when copying a project failed on the server.")
  String copyProjectError();

  // Used in explorer/commands/DeleteFileCommand.java

  @DefaultMessage("Do you really want to delete this file?  It will be removed from " +
      "the App Inventor server.  Also, parts of your application may still refer to the deleted " +
      "file, and you will need to change these.")
  @Description("Confirmation message that will be shown before deleting a file")
  String reallyDeleteFile();

  @DefaultMessage("Server error: could not delete the file. Please try again later!")
  @Description("Error message reported when deleting a file failed on the server.")
  String deleteFileError();

  // Used in explorer/commands/EnsurePhoneConnectedCommand.java

  @DefaultMessage("The phone is not connected.")
  @Description("Error message displayed when the user wants to download a project to the phone, " +
      "but the phone is not connected.")
  String phoneNotConnected();

  // Used in explorer/commands/ShowBarcodeCommand.java

  @DefaultMessage("Barcode link for {0}")
  @Description("Title of barcode dialog.")
  String barcodeTitle(String projectName);

  @DefaultMessage("Note: this barcode is only valid for 2 hours. See {0} the FAQ {1} for info " +
      "on how to share your app with others.")
  @Description("Warning in barcode dialog.")
  String barcodeWarning(String aTagStart, String aTagEnd);

  // Used in explorer/project/Project.java

  @DefaultMessage("Server error: could not load project. Please try again later!")
  @Description("Error message reported when a project could not be loaded from the server.")
  String projectLoadError();

  // Used in explorer/project/ProjectManager.java

  @DefaultMessage("Server error: could not retrieve project information. Please try again later!")
  @Description("Error message reported when information about projects could not be retrieved " +
      "from the server.")
  String projectInformationRetrievalError();

  // Used in explorer/youngandroid/Toolbar.java

  @DefaultMessage("It may take a little while for your projects to be downloaded. " +
      "Please be patient...")
  @Description("Warning that downloading projects will take a while")
  String downloadAllAlert();

  @DefaultMessage("More Actions")
  @Description("Label of the button leading to more cascade items")
  String moreActionsButton();

  @DefaultMessage("Download User Source")
  @Description("Title of the dialog box for downloading a user's project source")
  String downloadUserSourceDialogTitle();

  @DefaultMessage("User id or email (case-sensitive):")
  @Description("Label for the user id input text box")
  String userIdLabel();

  @DefaultMessage("Project id or name:")
  @Description("Label for the project id input text box")
  String projectIdLabel();

  @DefaultMessage("Please specify both a user email address or id and a project name or id " +
      "for the project to be downloaded. Ids are numeric and may come from the system " +
      "logs or from browsing the Datastore. If you use an email address, it must match " +
      "exactly the stored email address in the Datastore. Similarly, project names must " +
      "match exactly. Both are case sensitive.")
  @Description("Error message reported when user id or project id is missing")
  String invalidUserIdOrProjectIdError();

  @DefaultMessage("Please select a project to delete")
  @Description("Error message displayed when no project is selected")
  String noProjectSelectedForDelete();

  @DefaultMessage("Are you really sure you want to delete this project: {0}")
  @Description("Confirmation message for selecting a single project and clicking delete")
  String confirmDeleteSingleProject(String projectName);

  @DefaultMessage("Are you really sure you want to delete this project: {0}?"+
      " Note that the published copy of this project will be removed from the gallery as well.")
  @Description("Confirmation message for selecting a single project and clicking delete when gallery is on")
  String confirmDeleteSinglePublishedProject(String projectName);

  @DefaultMessage("Are you really sure you want to delete these projects: {0}?")
  @Description("Confirmation message for selecting multiple projects and clicking delete")
  String confirmDeleteManyProjects(String projectNames);

  @DefaultMessage("Are you really sure you want to delete these projects: {0}?"+
      " Note that if any of the projects have been published, the published version in"+
      " the gallery will be removed as well.")
  @Description("Confirmation message for selecting multiple projects and clicking delete when gallery is on")
  String confirmDeleteManyProjectsWithGalleryOn(String projectNames);

  @DefaultMessage("Server error: could not delete project. Please try again later!")
  @Description("Error message reported when deleting a project failed on the server.")
  String deleteProjectError();

  @DefaultMessage("One project must be selected.")
  @Description("Error message displayed when no or many projects are selected")
  String wrongNumberProjectsSelected();

  @DefaultMessage("Please select only one project to publish or update")
  @Description("Error message displayed when zero or more than one projects are selected")
  String wrongNumberProjectSelectedForPublishOrUpdate();

  @DefaultMessage("Server error: could not download your keystore file.")
  @Description("Error message displayed when a server error occurs during download keystore")
  String downloadKeystoreError();

  @DefaultMessage("There is no keystore file to download.")
  @Description("Error message displayed when no keystore file exists")
  String noKeystoreToDownload();

  @DefaultMessage("Server error: could not upload your keystore file.")
  @Description("Error message displayed when a server error occurs during upload keystore")
  String uploadKeystoreError();

  @DefaultMessage("Do you want to overwrite your keystore file?\n\n" +
      "If you agree, your old keystore file will be completely removed from the App Inventor " +
      "server.\n\n" +
      "If you have published applications to the Google Play Store using the keystore you are " +
      "about to overwrite, you will lose the ability to update your applications.\n\n" +
      "Any projects that you package in the future will be signed using your new keystore file. " +
      "Changing the keystore affects the ability to reinstall previously installed apps. If you " +
      "are not sure that you want to do this, please read the documentation about keystores by " +
      "clicking above on \"Help\", then \"Troubleshooting\", and then \"Keystores and Signing " +
      "of Applications\"\n\n" +
      "There is no undo for overwriting your keystore file.")
  @Description("Confirmation message shown when keystore is about to be overwritten.")
  String confirmOverwriteKeystore();

  @DefaultMessage("Server error: could not delete your keystore file.")
  @Description("Error message reported when a server error occurs during delete keystore")
  String deleteKeystoreError();

  @DefaultMessage("Do you really want to delete your keystore file?\n\n" +
      "If you agree, your old keystore file will be completely removed from the App Inventor " +
      "server. A new, but different, keystore file will be created automatically the next time " +
      "you package a project for the phone.\n\n" +
      "If you have published applications to the Google Play Store using the keystore you are " +
      "about to delete, you will lose the ability to update your applications.\n\n" +
      "Any projects that you package in the future will be signed using your new keystore file. " +
      "Changing the keystore affects the ability to reinstall previously installed apps. If you " +
      "are not sure that you want to do this, please read the documentation about keystores by " +
      "clicking above on \"Help\", then \"Troubleshooting\", and then \"Keystores and Signing " +
      "of Applications\"\n\n" +
      "There is no undo for deleting your keystore file.")
  @Description("Confirmation message for delete keystore")
  String confirmDeleteKeystore();

  // Used in output/OdeLog.java

  @DefaultMessage("Clear")
  @Description("Text on 'Clear' button")
  String clearButton();

  // Used in settings/CommonSettings.java, settings/project/ProjectSettings.java, and
  // settings/user/UserSettings.java

  @DefaultMessage("Server error: could not load settings. Please try again later!")
  @Description("Error message reported when the settings couldn't be loaded from the server.")
  String settingsLoadError();

  @DefaultMessage("Server error: could not save settings. Please try again later!")
  @Description("Error message reported when the settings couldn't be saved to the server.")
  String settingsSaveError();

  // Used in widgets/boxes/Box.java

  @DefaultMessage("Done")
  @Description("Caption for button to finish the box resizing dialog.")
  String done();

  @DefaultMessage("Close")
  @Description("Tool tip text for header icon for closing/removing a minimized box.")
  String hdrClose();

  @DefaultMessage("Shrink")
  @Description("Tool tip text for header icon for minimizing the box.")
  String hdrMinimize();

  @DefaultMessage("Settings")
  @Description("Tool tip text for header icon for context menu of box.")
  String hdrSettings();

  @DefaultMessage("Shrink")
  @Description("Caption for context menu item for minimizing the box.")
  String cmMinimize();

  @DefaultMessage("Expand")
  @Description("Caption for context menu item for restoring a minimized box.")
  String cmRestore();

  @DefaultMessage("Resize...")
  @Description("Caption for context menu item for resizing the box.")
  String cmResize();

  @DefaultMessage("Expand")
  @Description("Tool tip text for header icon for restoring a minimized box.")
  String hdrRestore();

  // Used in widgets/properties/FloatPropertyEditor.java

  @DefaultMessage("{0} is not a legal number")
  @Description("Error shown after validation of float failed.")
  String notAFloat(String nonNumericText);

  // Used in widgets/properties/IntegerPropertyEditor.java

  @DefaultMessage("{0} is not a legal integer")
  @Description("Error shown after validation of integer failed.")
  String notAnInteger(String nonNumericText);

  // Used in widgets/properties/TextPropertyEditor.java

  @DefaultMessage("Malformed input!")
  @Description("Error shown after validation of input text failed.")
  String malformedInputError();

  // Used in wizards/FileUploadWizard.java

  @DefaultMessage("Upload File ...")
  @Description("Caption for file upload wizard.")
  String fileUploadWizardCaption();

  @DefaultMessage("File names can contain only unaccented letters, numbers, and the characters " +
      "\"-\", \"_\", \".\", \"!\", \"~\", \"*\", \"(\", and \")\"")
  @Description("Error message when file name contains characters that would require URL encoding.")
  String malformedFilename();

  @DefaultMessage("File names must be between 1 and 100 characters.")
  @Description("Error message when filenames are 0 or 101+ characters long")
  String filenameBadSize();

  @DefaultMessage("Uploading {0} to the App Inventor server")
  @Description("Message displayed when an asset is uploaded.")
  String fileUploadingMessage(String filename);

  @DefaultMessage("Server error: could not upload file. Please try again later!")
  @Description("Error message reported when a file couldn't be uploaded to the server.")
  String fileUploadError();

  @DefaultMessage("Error: could not upload file because it is too large")
  @Description("Error message reported when a file couldn't be uploaded because of its size.")
  String fileTooLargeError();

  @DefaultMessage("Please select a file to upload.")
  @Description("Error message reported when a file was not selected.")
  String noFileSelected();

  @DefaultMessage("Request to save {1}" +
      "\n\nA file named {0} already exists in this project." +
      "\nDo you want to remove that old file?" +
      "\nThis will also remove any other files whose " +
      "names conflict with {1}.")
  @Description("Confirmation message shown when conflicting files are about to be deleted.")
  String confirmOverwrite(String newFile, String existingFile);

  // Used in wizards/KeystoreUploadWizard.java

  @DefaultMessage("Upload Keystore...")
  @Description("Caption for keystore upload wizard.")
  String keystoreUploadWizardCaption();

  @DefaultMessage("Server error: could not upload keystore. Please try again later!")
  @Description("Error message reported when the keystore couldn't be uploaded to the server.")
  String keystoreUploadError();

  @DefaultMessage("The selected file is not a keystore!")
  @Description("Error message reported when the file selected for upload is not a keystore.")
  String notKeystoreError();

  // Used in wizards/NewProjectWizard.java

  @DefaultMessage("Server error: could not create project. Please try again later!")
  @Description("Error message reported when the project couldn't be created on the server.")
  String createProjectError();

  // Used in wizards/TemplateUploadWizard.java

  @DefaultMessage("Create a Project from a Template")
  @Description("Caption for template upload wizard.")
  String templateUploadWizardCaption();

  @DefaultMessage("Add a New Template Library Url")
  @Description("Caption for template dialog menu item.")
  String templateUploadNewUrlCaption();

  @DefaultMessage("Input a Url...")
  @Description("Caption for input template url wizard.")
  String inputNewUrlCaption();

  @DefaultMessage("Templates Url: ")
  @Description("Label for template url wizard.")
  String newUrlLabel();
  // Used in wizards/ProjectUploadWizard.java

  @DefaultMessage("Import Project...")
  @Description("Caption for project upload wizard.")
  String projectUploadWizardCaption();

  // Used in GalleryToolBar.java
  @DefaultMessage("Search")
  @Description("Text for gallery search button")
  String gallerySearch();

  // Used in GalleryPage.java
  @DefaultMessage("")
  @Description("Text for gallery Empty Text")
  String galleryEmptyText();

  @DefaultMessage("Feature")
  @Description("Text for gallery Feature Text")
  String galleryFeaturedText();

  @DefaultMessage("Unfeature")
  @Description("Text for gallery Unfeature Text")
  String galleryUnfeaturedText();

  @DefaultMessage("Tutorial")
  @Description("Text for gallery Tutorial  Text")
  String galleryTutorialText();

  @DefaultMessage("Untutorial")
  @Description("Text for gallery Untutorial Text")
  String galleryUntutorialText();

  @DefaultMessage(" ")
  @Description("Text for gallery Single Space Text")
  String gallerySingleSpaceText();

  @DefaultMessage("By Author")
  @Description("Text for gallery By Author Text")
  String galleryByAuthorText();

  @DefaultMessage("Open the App")
  @Description("Text for gallery page open the app button")
  String galleryOpenText();

  @DefaultMessage("Publish")
  @Description("Text for gallery page publish button")
  String galleryPublishText();

  @DefaultMessage("Update")
  @Description("Text for gallery page update button")
  String galleryUpdateText();

  @DefaultMessage("Remove")
  @Description("Text for gallery page remove button")
  String galleryRemoveText();

  @DefaultMessage("Are you really sure you want to remove this app from gallery?")
  @Description("Text for remove confirm alert")
  String galleryRemoveConfirmText();

  @DefaultMessage("Edit")
  @Description("Text for gallery page edit button")
  String galleryEditText();

  @DefaultMessage("Cancel")
  @Description("Text for gallery page cancel button")
  String galleryCancelText();

  @DefaultMessage("Please submit a screenshot or some other representative image before publishing your app")
  @Description("Error messgage for when submitting galleryapp")
  String galleryNoScreenShotMessage();

  @DefaultMessage("please provide a longer description before publishing your app")
  @Description("Error messgage for when submitting galleryapp")
  String galleryNotEnoughDescriptionMessage();

  @DefaultMessage("By ")
  @Description("Text for gallery app developer prefix text label")
  String galleryByDeveloperPrefixedText();

  @DefaultMessage("Created Date: ")
  @Description("Text for gallery page created date label")
  String galleryCreatedDateLabel();

  @DefaultMessage("Changed Date: ")
  @Description("Text for gallery page changed date label")
  String galleryChangedDateLabel();

  @DefaultMessage("Tutorial / Video: ")
  @Description("Text for gallery page more info link label")
  String galleryMoreInfoLabel();

  @DefaultMessage("Credits: ")
  @Description("Text for gallery page credit label")
  String galleryCreditLabel();

  @DefaultMessage("If this app has a tutorial or video, please enter the URL here.")
  @Description("Text for gallery page more info link hint")
  String galleryMoreInfoHint();

  @DefaultMessage("By submitting an app in the gallery, you are publishing " +
    "it under a <a href=\"https://creativecommons.org/licenses/by/4.0/\" " +
    "target=\"_blank\">Creative Commons Attribution License</a>, and " +
    "affirming that you have the authority to do so.")
  @Description("Reference to the Creative Commons License")
  String galleryCcLicenseRef();

  @DefaultMessage("Are you remixing code from other apps? Credit them here.")
  @Description("Text for gallery page credit hint")
  String galleryCreditHint();

  @DefaultMessage("Please write the description of the app here.")
  @Description("Text for gallery page description hint")
  String galleryDescriptionHint();

  @DefaultMessage("Opening ...")
  @Description("Text for gallery page opening feedback")
  String galleryAppOpening();

  @DefaultMessage("Publishing ...")
  @Description("Text for gallery page publishing feedback.")
  String galleryAppPublishing();

  @DefaultMessage("Updating ...")
  @Description("Text for gallery page updating feedback")
  String galleryAppUpdating();

  @DefaultMessage("Removing ...")
  @Description("Text for gallery page removing feedback")
  String galleryAppRemoving();

  @DefaultMessage("Like")
  @Description("Text for gallery page like button (not liked yet).")
  String galleryAppsLike();

  @DefaultMessage("Unlike")
  @Description("Text for gallery page like button (already liked).")
  String galleryAppsAlreadyLike();

  @DefaultMessage("Apps developed by")
  @Description("Title for the gallery page sidebar that shows list of apps of a specific author.")
  String galleryAppsByAuthorSidebar();

  @DefaultMessage("Created on ")
  @Description("Text prefix for the gallery app shared / created date.")
  String galleryAppCreatedPrefix();

  @DefaultMessage("Changed on ")
  @Description("Text prefix for the gallery app last changed date.")
  String galleryAppChangedPrefix();

  @DefaultMessage("Remixed from: ")
  @Description("Text prefix for the gallery app remixed from label.")
  String galleryRemixedFrom();

  @DefaultMessage("Click to view the remixes of this app!")
  @Description("Text for the gallery app remix children list.")
  String galleryRemixChildren();

  @DefaultMessage("Remixes of ")
  @Description("Title prefix for the gallery page sidebar that shows list of remixed apps.")
  String galleryAppsRemixesSidebar();

  @DefaultMessage("Please explain why you feel this app is disrespectful or inappropriate, or otherwise breaks the <a href=\"http://google.com\">App Inventor Gallery Community Guidelines.</a> " +
      "")
  @Description("Prompt for the gallery app report section.")
  String galleryReportPrompt();

  @DefaultMessage("Copy and share link: ")
  @Description("Prompt for the gallery app share section.")
  String gallerySharePrompt();

  @DefaultMessage("Copy")
  @Description("Button for copying share link to clipboard")
  String galleryCopyButton();

  @DefaultMessage("/?galleryId=")
  @Description("redirect action of galleryId")
  String galleryGalleryIdAction();

  @DefaultMessage("\n\nVisit your app: {0}/?galleryId={1}")
  @Description("gallery app link label")
  String galleryVisitGalleryAppLinkLabel(String host, long galleryId);

  @DefaultMessage("Submit report")
  @Description("Text for the gallery app report button.")
  String galleryReportButton();

  @DefaultMessage("You reported this app. An administrator will process your report shortly.")
  @Description("Prompt for the gallery app report section when user just submitted the report.")
  String galleryReportCompletionPrompt();

  @DefaultMessage("You already reported this app. An administrator will process your report shortly.")
  @Description("Prompt for the gallery app report section if user has already reported.")
  String galleryAlreadyReportedPrompt();

  @DefaultMessage("Server error: could not retrieve comments")
  @Description("Error message reported when can't get gallery app comments on server.")
  String galleryCommentError();

  @DefaultMessage("Server error: could not retrieve num of like")
  @Description("Error message reported when can't get gallery app like on server.")
  String galleryAppLikeError();

  @DefaultMessage("Server error: could not retrieve developer gallery apps from gallery")
  @Description("Error message reported when can't get developer gallery apps on server.")
  String galleryDeveloperAppError();

  @DefaultMessage("Server error: could not retrieve featured apps from gallery")
  @Description("Error message reported when can't get featured on server.")
  String galleryFeaturedAppError();

  @DefaultMessage("Server error: could not retrieve tutorial apps from gallery")
  @Description("Error message reported when can't get tutorial on server.")
  String galleryTutorialAppError();

  @DefaultMessage("Server error: could not complete a search of gallery")
  @Description("Error message reported when can't search on server.")
  String gallerySearchError();

  @DefaultMessage("Server error: could not get recent apps from gallery")
  @Description("Error message reported when can't get recent apps server.")
  String galleryRecentAppsError();

  @DefaultMessage("Server error: could not get most downloaded apps from gallery")
  @Description("Error message reported when can't get most downloaded apps server.")
  String galleryDownloadedAppsError();

  @DefaultMessage("Server error: could not get most liked apps from gallery")
  @Description("Error message reported when can't get most liked apps server.")
  String galleryLikedAppsError();

  @DefaultMessage("Server error: gallery deletion error")
  @Description("Error message reported when the gallery delete breaks")
  String galleryDeleteError();

  @DefaultMessage("Server error: gallery error when setting project gallery id")
  @Description("Error message reported when the gallery trying to set project gallery id")
  String gallerySetProjectIdError();

  @DefaultMessage("Server error: could not upload project. Please try again later!")
  @Description("Error message reported when a project couldn't be uploaded to the server.")
  String projectUploadError();

  @DefaultMessage("The selected project is not a project source file!\n" +
      "Project source files are aia files.")
  @Description("Error message reported when the file selected for upload is not a project archive.")
  String notProjectArchiveError();

  // Used in RemixedYoungAndroidProjectWizard.java
  @DefaultMessage("Loading App ...")
  @Description("loading indicator when opening the app")
  String loadingAppIndicatorText();

  // Used in ProfilePage.java
  @DefaultMessage("Edit Profile")
  @Description("Edit Profile Button, only seen by profile owner")
  String buttonEditProfile();

  @DefaultMessage("Update Profile")
  @Description("Update Profile Button, only seen by profile owner")
  String buttonUpdateProfile();

  @DefaultMessage("Edit your profile")
  @Description("label of editing your profile")
  String labelEditYourProfile();

  @DefaultMessage("Your display name")
  @Description("label of your display name")
  String labelYourDisplayName();

  @DefaultMessage("More info link")
  @Description("label of more info link")
  String labelMoreInfoLink();

  @DefaultMessage("App Inventor will send you a notification "
      + "when the apps you have posted are liked or downloaded. "
      + "Below, you can enable/disable this feature and you can "
      + "specify how often you want to be notified")
  @Description("label of email description")
  String labelEmailDescription();

  @DefaultMessage("Get email for every ")
  @Description("label of email frequency prefix")
  String labelEmailFrequencyPrefix();

  @DefaultMessage(" new Likes + Downloads")
  @Description("label of email frequency suffix")
  String labelEmailFrequencySuffix();

  @DefaultMessage("Invalid Email Frequency: Must be an numeric and greater than 0")
  @Description("error message of wrong email frequency")
  String errorEmailFrequency();

  // Used in GalleryList.java
  @DefaultMessage("Search for Apps")
  @Description("Search for Apps Text")
  String gallerySearchForAppsButton();

  @DefaultMessage("More Apps")
  @Description("More Apps Text")
  String galleryMoreApps();

  @DefaultMessage("search for \"")
  @Description("Search Results Prefix")
  String gallerySearchResultsPrefix();

  @DefaultMessage("\" returned ")
  @Description("Search Results Infix")
  String gallerySearchResultsInfix();

  @DefaultMessage(" results")
  @Description("Search Results Suffix")
  String gallerySearchResultsSuffix();

  @DefaultMessage("Server error: gallery cannot be accessed")
  @Description("Error message reported when the gallery cannot be accessed.")
  String galleryError();

  @DefaultMessage("No Results Found")
  @Description("Label feedback for no results found after searching.")
  String noResultsFound();

  // Used in GalleryClient.java

  @DefaultMessage("Server error: gallery settings could not be accessed")
  @Description("Error message reported when unable to extract gallery settings from xml.")
  String gallerySettingsError();

  // Used in wizards/Wizard.java

  @DefaultMessage("Back")
  @Description("Text on 'Back' button to go back to the previous page of the wizard.")
  String backButton();

  @DefaultMessage("Next")
  @Description("Text on 'Next' button to proceed to the next page of the wizard.")
  String nextButton();

  // Used in wizards/youngandroid/NewYoungAndroidProjectWizard.java

  @DefaultMessage("Create new App Inventor project")
  @Description("Caption for the wizard to create a new Young Android project")
  String newYoungAndroidProjectWizardCaption();

  // Used in wizards/youngandroid/RemixedYoungAndroidProjectWizard.java

  @DefaultMessage("Name this App Inventor project")
  @Description("Caption for the wizard to name the opening Young Android project")
  String remixedYoungAndroidProjectWizardCaption();

  @DefaultMessage("Project name:")
  @Description("Label for the project name input text box")
  String projectNameLabel();

  // Used in youngandroid/TextValidators.java

  @DefaultMessage("Project names must start with a letter and can contain only letters, " +
      "numbers, and underscores")
  @Description("Error message when project name does not start with a letter or contains a " +
      "character that is not a letter, number, or underscore.")
  String malformedProjectNameError();

  @DefaultMessage("{0} already exists. You cannot create another project with the same name.")
  @Description("Error shown when a new project name would be the same as an existing one")
  String duplicateProjectNameError(String projectName);

  @DefaultMessage("Project names cannot contain spaces")
  @Description("Error shown when user types space into project name.")
  String whitespaceProjectNameError();

  @DefaultMessage("Project names must begin with a letter")
  @Description("Error shown when user does not type letter as first character in project name.")
  String firstCharProjectNameError();

  @DefaultMessage("Invalid character. Project names can only contain letters, numbers, and underscores")
  @Description("Error shown when user types invalid character into project name.")
  String invalidCharProjectNameError();

  // Used in youngandroid/YoungAndroidFormUpgrader.java

  @DefaultMessage("This project was created with an older version of the App Inventor " +
      "system and was upgraded.\n{0}")
  @Description("Alert message displayed when a project is upgraded")
  String projectWasUpgraded(String details);

  @DefaultMessage("A problem occurred while loading this project. {0}")
  @Description("Alert message displayed when upgrade fails")
  String unexpectedProblem(String details);

  @DefaultMessage("This project was saved with a newer version of the App Inventor system. We " +
      "will attempt to load the project, but there may be compatibility issues.")
  @Description("Alert message displayed when project is newer than system")
  String newerVersionProject();

  @DefaultMessage("This project was saved with an early pre-release version of the App Inventor " +
      "system. We will attempt to load the project, but there may be compatibility issues.")
  @Description("Alert message displayed when upgrading a project without version numbers")
  String veryOldProject();

  @DefaultMessage("The Logger component named {0} was changed to a Notifier component.\n")
  @Description("Message providing details about a project upgrade involving a Logger component")
  String upgradeDetailLoggerReplacedWithNotifier(String name);

  @DefaultMessage("Unable to load project with {0} version {1} (maximum known version is {2}).")
  @Description("Exception message used when a project contains a newer version component than " +
      "the version known by the system")
  String newerVersionComponentException(String componentType, int srcCompVersion,
      int sysCompVersion);

  @DefaultMessage("No upgrade strategy exists for {0} from version {1} to {2}.")
  @Description("Exception message used when a component was not upgraded")
  String noUpgradeStrategyException(String componentType, int srcCompVersion, int sysCompVersion);

  // Used in client/editor/simple/components/MockHVArrangement.java

  @DefaultMessage("System error: bad alignment property editor for horizontal or vertical arrangement.")
  @Description("System error message for a bad alignment property editor")
  String badAlignmentPropertyEditorForArrangement();

  // Used in
  // editor/youngandroid/properties/YoungAndroidTextReceivingPropertyEditor.java

  @DefaultMessage("Off")
  @Description("Text Messages are not received at any time.")
  String textReceivingChoiceOff();

  @DefaultMessage("Foreground")
  @Description("Text Messages are received only when the App is in the foreground.")
  String textReceivingChoiceForeground();

  @DefaultMessage("Always")
  @Description("Text messages are always received, and a notification is shown if the App is in the background.")
  String textReceivingChoiceAlways();


  // This error message is displayed as HTML
  @DefaultMessage("App Inventor is unable to compile this project.  " +
      "<br /> The compiler error output was <br /> {0}.")
  @Description("Compilation error, with error message.")
  String unableToCompile(String errorMesssage);

  // This error message is displayed as HTML

  @DefaultMessage("User Interface")
  @Description("")
  String UIComponentPallette();

  @DefaultMessage("Layout")
  @Description("")
  String layoutComponentPallette();

  @DefaultMessage("Media")
  @Description("")
  String mediaComponentPallette();

  @DefaultMessage("Drawing and Animation")
  @Description("")
  String drawanimationComponentPallette();

  @DefaultMessage("Sensors")
  @Description("")
  String sensorsComponentPallette();

  @DefaultMessage("Social")
  @Description("")
  String socialComponentPallette();

  @DefaultMessage("Storage")
  @Description("")
  String storageComponentPallette();

  @DefaultMessage("Form")
  @Description("")
  String FormComponentPallette();

  @DefaultMessage("Math")
  @Description("Label on built-in-Math-blocks branch of block selector tree")
  String builtinMathLabel();

  @DefaultMessage("Connectivity")
  @Description("")
  String connectivityComponentPallette();

  @DefaultMessage("LEGO\u00AE MINDSTORMS\u00AE")
  @Description("")
  String legoComponentPallette();

  @DefaultMessage("Experimental")
  @Description("")
  String experimentalComponentPallette();

  @DefaultMessage("For internal use only")
  @Description("")
  String internalUseComponentPallette();

  @DefaultMessage("Uninitialized")
  @Description("")
  String uninitializedComponentPallette();

  // UI Pallette
  @DefaultMessage("Button")
  @Description("")
  String buttonComponentPallette();

  @DefaultMessage("Canvas")
  @Description("")
  String canvasComponentPallette();

  @DefaultMessage("CheckBox")
  @Description("")
  String checkBoxComponentPallette();

  @DefaultMessage("Clock")
  @Description("")
  String clockComponentPallette();

  @DefaultMessage("DatePicker")
  @Description("")
  String datePickerComponentPallette();

  @DefaultMessage("Image")
  @Description("")
  String imageComponentPallette();

  @DefaultMessage("Label")
  @Description("")
  String labelComponentPallette();

  @DefaultMessage("ListPicker")
  @Description("")
  String listPickerComponentPallette();

  @DefaultMessage("ListView")
  @Description("")
  String listViewComponentPallette();

  @DefaultMessage("PasswordTextBox")
  @Description("")
  String passwordTextBoxComponentPallette();

  @DefaultMessage("Slider")
  @Description("")
  String sliderComponentPallette();

  @DefaultMessage("Spinner")
  @Description("")
  String spinnerComponentPallette();

  @DefaultMessage("TextBox")
  @Description("")
  String textBoxComponentPallette();

  @DefaultMessage("TimePicker")
  @Description("")
  String timePickerComponentPallette();

  @DefaultMessage("TinyDB")
  @Description("")
  String tinyDBComponentPallette();

  // Media Pallette
  @DefaultMessage("Camcorder")
  @Description("")
  String camcorderComponentPallette();

  @DefaultMessage("Camera")
  @Description("")
  String cameraComponentPallette();

  @DefaultMessage("ImagePicker")
  @Description("")
  String imagePickerComponentPallette();

  @DefaultMessage("Player")
  @Description("")
  String playerComponentPallette();

  @DefaultMessage("Sound")
  @Description("")
  String soundComponentPallette();

  @DefaultMessage("VideoPlayer")
  @Description("")
  String videoPlayerComponentPallette();

  @DefaultMessage("YandexTranslate")
  @Description("")
  String yandexTranslateComponentPallette();

  // Animation
  @DefaultMessage("Ball")
  @Description("")
  String ballComponentPallette();

  @DefaultMessage("ImageSprite")
  @Description("")
  String imageSpriteComponentPallette();

  // Social
  @DefaultMessage("ContactPicker")
  @Description("")
  String contactPickerComponentPallette();

  @DefaultMessage("EmailPicker")
  @Description("")
  String emailPickerComponentPallette();

  @DefaultMessage("PhoneCall")
  @Description("")
  String phoneCallComponentPallette();

  @DefaultMessage("PhoneNumberPicker")
  @Description("")
  String phoneNumberPickerComponentPallette();

  @DefaultMessage("Sharing")
  @Description("")
  String sharingComponentPallette();

  @DefaultMessage("Texting")
  @Description("")
  String textingComponentPallette();

  @DefaultMessage("Twitter")
  @Description("")
  String twitterComponentPallette();

  // Sensor
  @DefaultMessage("AccelerometerSensor")
  @Description("")
  String accelerometerSensorComponentPallette();

  @DefaultMessage("BarcodeScanner")
  @Description("")
  String barcodeScannerComponentPallette();

  @DefaultMessage("GyroscopeSensor")
  @Description("")
  String gyroscopeSensorComponentPallette();

  @DefaultMessage("LocationSensor")
  @Description("")
  String locationSensorComponentPallette();

  @DefaultMessage("NearField")
  @Description("")
  String nearFieldComponentPallette();

  @DefaultMessage("OrientationSensor")
  @Description("")
  String orientationSensorComponentPallette();

  // Screen Arrangement
  @DefaultMessage("HorizontalArrangement")
  @Description("")
  String horizontalArrangementComponentPallette();

  @DefaultMessage("TableArrangement")
  @Description("")
  String tableArrangementComponentPallette();

  @DefaultMessage("VerticalArrangement")
  @Description("")
  String verticalArrangementComponentPallette();

  // Lego Mindstorms
  @DefaultMessage("NxtColorSensor")
  @Description("")
  String nxtColorSensorComponentPallette();

  @DefaultMessage("NxtDirectCommands")
  @Description("")
  String nxtDirectCommandsComponentPallette();

  @DefaultMessage("NxtDrive")
  @Description("")
  String nxtDriveComponentPallette();

  @DefaultMessage("NxtLightSensor")
  @Description("")
  String nxtLightSensorComponentPallette();

  @DefaultMessage("NxtSoundSensor")
  @Description("")
  String nxtSoundSensorComponentPallette();

  @DefaultMessage("NxtTouchSensor")
  @Description("")
  String nxtTouchSensorComponentPallette();

  @DefaultMessage("NxtUltrasonicSensor")
  @Description("")
  String nxtUltrasonicSensorComponentPallette();

  // Storage
  @DefaultMessage("ActivityStarter")
  @Description("")
  String activityStarterComponentPallette();

  @DefaultMessage("BluetoothClient")
  @Description("")
  String bluetoothClientComponentPallette();

  @DefaultMessage("BluetoothServer")
  @Description("")
  String bluetoothServerComponentPallette();

  @DefaultMessage("Notifier")
  @Description("")
  String notifierComponentPallette();

  @DefaultMessage("SpeechRecognizer")
  @Description("")
  String speechRecognizerComponentPallette();

  @DefaultMessage("TextToSpeech")
  @Description("")
  String textToSpeechComponentPallette();

  @DefaultMessage("TinyWebDB")
  @Description("")
  String tinyWebDBComponentPallette();

  @DefaultMessage("Web")
  @Description("")
  String webComponentPallette();

  // Connectivity
  @DefaultMessage("File")
  @Description("")
  String fileComponentPallette();

  @DefaultMessage("FusiontablesControl")
  @Description("")
  String fusiontablesControlComponentPallette();

  @DefaultMessage("GameClient")
  @Description("")
  String gameClientComponentPallette();

  @DefaultMessage("SoundRecorder")
  @Description("")
  String soundRecorderComponentPallette();

  @DefaultMessage("Voting")
  @Description("")
  String votingComponentPallette();

  @DefaultMessage("WebViewer")
  @Description("")
  String webViewerComponentPallette();

  // FIRST Tech Challenge components
  @DefaultMessage("FtcAccelerationSensor")
  @Description("")
  String ftcAccelerationSensorComponentPallette();

  @DefaultMessage("FtcAnalogInput")
  @Description("")
  String ftcAnalogInputComponentPallette();

  @DefaultMessage("FtcAnalogOutput")
  @Description("")
  String ftcAnalogOutputComponentPallette();

  @DefaultMessage("FtcColorSensor")
  @Description("")
  String ftcColorSensorComponentPallette();

  @DefaultMessage("FtcCompassSensor")
  @Description("")
  String ftcCompassSensorComponentPallette();

  @DefaultMessage("FtcDcMotor")
  @Description("")
  String ftcDcMotorComponentPallette();

  @DefaultMessage("FtcDcMotorController")
  @Description("")
  String ftcDcMotorControllerComponentPallette();

  @DefaultMessage("FtcDeviceInterfaceModule")
  @Description("")
  String ftcDeviceInterfaceModuleComponentPallette();

  @DefaultMessage("FtcDigitalChannel")
  @Description("")
  String ftcDigitalChannelComponentPallette();

  @DefaultMessage("FtcElapsedTime")
  @Description("")
  String ftcElapsedTimeComponentPallette();

  @DefaultMessage("FtcGamepad")
  @Description("")
  String ftcGamepadComponentPallette();

  @DefaultMessage("FtcGyroSensor")
  @Description("")
  String ftcGyroSensorComponentPallette();

  @DefaultMessage("FtcI2cDevice")
  @Description("")
  String ftcI2cDeviceComponentPallette();

  @DefaultMessage("FtcI2cDeviceReader")
  @Description("")
  String ftcI2cDeviceReaderComponentPallette();

  @DefaultMessage("FtcIrSeekerSensor")
  @Description("")
  String ftcIrSeekerSensorComponentPallette();

  @DefaultMessage("FtcLED")
  @Description("")
  String ftcLEDComponentPallette();

  @DefaultMessage("FtcLegacyModule")
  @Description("")
  String ftcLegacyModuleComponentPallette();

  @DefaultMessage("FtcLightSensor")
  @Description("")
  String ftcLightSensorComponentPallette();

  @DefaultMessage("FtcLinearOpMode")
  @Description("")
  String ftcLinearOpModeComponentPallette();

  @DefaultMessage("FtcOpMode")
  @Description("")
  String ftcOpModeComponentPallette();

  @DefaultMessage("FtcOpticalDistanceSensor")
  @Description("")
  String ftcOpticalDistanceSensorComponentPallette();

  @DefaultMessage("FtcPwmOutput")
  @Description("")
  String ftcPwmOutputComponentPallette();

  @DefaultMessage("FtcRobotController")
  @Description("")
  String ftcRobotControllerComponentPallette();

  @DefaultMessage("FtcServo")
  @Description("")
  String ftcServoComponentPallette();

  @DefaultMessage("FtcServoController")
  @Description("")
  String ftcServoControllerComponentPallette();

  @DefaultMessage("FtcTouchSensor")
  @Description("")
  String ftcTouchSensorComponentPallette();

  @DefaultMessage("FtcTouchSensorMultiplexer")
  @Description("")
  String ftcTouchSensorMultiplexerComponentPallette();

  @DefaultMessage("FtcUltrasonicSensor")
  @Description("")
  String ftcUltrasonicSensorComponentPallette();

  @DefaultMessage("FtcVoltageSensor")
  @Description("")
  String ftcVoltageSensorComponentPallette();

  // Component Properties
  @DefaultMessage("AboutScreen")
  @Description("")
  String AboutScreenProperties();

  @DefaultMessage("ShowStatusBar")
  @Description("")
  String ShowStatusBarProperties();

  @DefaultMessage("TitleVisible")
  @Description("")
  String TitleVisibleProperties();

  @DefaultMessage("AboveRangeEventEnabled")
  @Description("")
  String AboveRangeEventEnabledProperties();

  @DefaultMessage("Action")
  @Description("")
  String ActionProperties();

  @DefaultMessage("ActivityClass")
  @Description("")
  String ActivityClassProperties();

  @DefaultMessage("ActivityPackage")
  @Description("")
  String ActivityPackageProperties();

  @DefaultMessage("AlignHorizontal")
  @Description("")
  String AlignHorizontalProperties();

  @DefaultMessage("AlignVertical")
  @Description("")
  String AlignVerticalProperties();

  @DefaultMessage("AllowCookies")
  @Description("")
  String AllowCookiesProperties();

  @DefaultMessage("ApiKey")
  @Description("")
  String ApiKeyProperties();

  @DefaultMessage("AppName")
  @Description("")
  String AppNameProperties();

  @DefaultMessage("AvailableCountries")
  @Description("")
  String AvailableCountriesProperties();

  @DefaultMessage("AvailableLanguages")
  @Description("")
  String AvailableLanguagesProperties();

  @DefaultMessage("BackgroundColor")
  @Description("")
  String BackgroundColorProperties();

  @DefaultMessage("BackgroundImage")
  @Description("")
  String BackgroundImageProperties();

  @DefaultMessage("BelowRangeEventEnabled")
  @Description("")
  String BelowRangeEventEnabledProperties();

  @DefaultMessage("BluetoothClient")
  @Description("")
  String BluetoothClientProperties();

  @DefaultMessage("BottomOfRange")
  @Description("")
  String BottomOfRangeProperties();

  @DefaultMessage("CalibrateStrideLength")
  @Description("")
  String CalibrateStrideLengthProperties();

  @DefaultMessage("CharacterEncoding")
  @Description("")
  String CharacterEncodingProperties();

  @DefaultMessage("Checked")
  @Description("")
  String CheckedProperties();

  @DefaultMessage("CloseScreenAnimation")
  @Description("")
  String CloseScreenAnimationProperties();

  @DefaultMessage("ColorChangedEventEnabled")
  @Description("")
  String ColorChangedEventEnabledProperties();

  @DefaultMessage("Columns")
  @Description("")
  String ColumnsProperties();

  @DefaultMessage("ConsumerKey")
  @Description("")
  String ConsumerKeyProperties();

  @DefaultMessage("ConsumerSecret")
  @Description("")
  String ConsumerSecretProperties();

  @DefaultMessage("Country")
  @Description("")
  String CountryProperties();

  @DefaultMessage("DataType")
  @Description("")
  String DataTypeProperties();

  @DefaultMessage("DataUri")
  @Description("")
  String DataUriProperties();

  @DefaultMessage("DelimiterByte")
  @Description("")
  String DelimiterByteProperties();

  @DefaultMessage("DetectColor")
  @Description("")
  String DetectColorProperties();

  @DefaultMessage("DistanceInterval")
  @Description("")
  String DistanceIntervalProperties();

  @DefaultMessage("DriveMotors")
  @Description("")
  String DriveMotorsProperties();

  @DefaultMessage("Enabled")
  @Description("")
  String EnabledProperties();

  @DefaultMessage("ExtraKey")
  @Description("")
  String ExtraKeyProperties();

  @DefaultMessage("ExtraValue")
  @Description("")
  String ExtraValueProperties();

  @DefaultMessage("Extras")
  @Description("")
  String ExtrasProperties();

  @DefaultMessage("FollowLinks")
  @Description("")
  String FollowLinksProperties();

  @DefaultMessage("FontBold")
  @Description("")
  String FontBoldProperties();

  @DefaultMessage("FontItalic")
  @Description("")
  String FontItalicProperties();

  @DefaultMessage("FontSize")
  @Description("")
  String FontSizeProperties();

  @DefaultMessage("FontTypeface")
  @Description("")
  String FontTypefaceProperties();

  @DefaultMessage("GameId")
  @Description("")
  String GameIdProperties();

  @DefaultMessage("GenerateColor")
  @Description("")
  String GenerateColorProperties();

  @DefaultMessage("GenerateLight")
  @Description("")
  String GenerateLightProperties();

  @DefaultMessage("GoogleVoiceEnabled")
  @Description("")
  String GoogleVoiceEnabledProperties();

  @DefaultMessage("HasMargins")
  @Description("")
  String HasMarginsProperties();

  @DefaultMessage("Heading")
  @Description("")
  String HeadingProperties();

  @DefaultMessage("HighByteFirst")
  @Description("")
  String HighByteFirstProperties();

  @DefaultMessage("Hint")
  @Description("")
  String HintProperties();

  @DefaultMessage("HomeUrl")
  @Description("")
  String HomeUrlProperties();

  @DefaultMessage("Icon")
  @Description("")
  String IconProperties();

  @DefaultMessage("Instant")
  @Description("")
  String InstantProperties();

  @DefaultMessage("IgnoreSslErrors")
  @Description("")
  String IgnoreSslErrorsProperties();

  @DefaultMessage("Image")
  @Description("")
  String ImageProperties();

  @DefaultMessage("Interval")
  @Description("")
  String IntervalProperties();

  @DefaultMessage("IsLooping")
  @Description("")
  String IsLoopingProperties();

  @DefaultMessage("KeyFile")
  @Description("")
  String KeyFileProperties();

  @DefaultMessage("Language")
  @Description("")
  String LanguageProperties();

  @DefaultMessage("LineWidth")
  @Description("")
  String LineWidthProperties();

  @DefaultMessage("Message")
  @Description("")
  String MessageProperties();

  @DefaultMessage("MinimumInterval (ms)")
  @Description("")
  String MinimumIntervalProperties();

  @DefaultMessage("MultiLine")
  @Description("")
  String MultiLineProperties();

  @DefaultMessage("NumbersOnly")
  @Description("")
  String NumbersOnlyProperties();

  @DefaultMessage("OpenScreenAnimation")
  @Description("")
  String OpenScreenAnimationProperties();

  @DefaultMessage("PaintColor")
  @Description("")
  String PaintColorProperties();

  @DefaultMessage("PhoneNumber")
  @Description("")
  String PhoneNumberProperties();

  @DefaultMessage("PhoneNumberList")
  @Description("")
  String PhoneNumberListProperties();

  @DefaultMessage("Picture")
  @Description("")
  String PictureProperties();

  @DefaultMessage("PressedEventEnabled")
  @Description("")
  String PressedEventEnabledProperties();

  @DefaultMessage("PromptforPermission")
  @Description("")
  String PromptforPermissionProperties();

  @DefaultMessage("Query")
  @Description("")
  String QueryProperties();

  @DefaultMessage("Radius")
  @Description("")
  String RadiusProperties();

  @DefaultMessage("ReadMode")
  @Description("")
  String ReadModeProperties();

  @DefaultMessage("ReceivingEnabled")
  @Description("")
  String ReceivingEnabledProperties();

  @DefaultMessage("ReleasedEventEnabled")
  @Description("")
  String ReleasedEventEnabledProperties();

  @DefaultMessage("ResponseFileName")
  @Description("")
  String ResponseFileNameProperties();

  @DefaultMessage("ResultName")
  @Description("")
  String ResultNameProperties();

  @DefaultMessage("Rows")
  @Description("")
  String RowsProperties();

  @DefaultMessage("SavedRecording")
  @Description("")
  String SavedRecordingProperties();

  @DefaultMessage("SaveResponse")
  @Description("")
  String SaveResponseProperties();

  @DefaultMessage("ScalePictureToFit")
  @Description("")
  String ScalePictureToFitProperties();

  @DefaultMessage("SensorPort")
  @Description("")
  String SensorPortProperties();

  @DefaultMessage("ScreenOrientation")
  @Description("")
  String ScreenOrientationProperties();

  @DefaultMessage("Secure")
  @Description("")
  String SecureProperties();

  @DefaultMessage("ServiceAccountEmail")
  @Description("")
  String ServiceAccountEmailProperties();

  @DefaultMessage("ServiceURL")
  @Description("")
  String ServiceURLProperties();

  @DefaultMessage("FirebaseURL")
  @Description("")
  String FirebaseURLProperties();

  @DefaultMessage("ProjectBucket")
  @Description("")
  String ProjectBucketProperties();

  @DefaultMessage("DeveloperBucket")
  @Description("")
  String DeveloperBucketProperties();

  @DefaultMessage("FirebaseToken")
  @Description("")
  String FirebaseTokenProperties();

  @DefaultMessage("PrivateUserStorage")
  @Description("")
  String PrivateUserStorageProperties();

  @DefaultMessage("Scrollable")
  @Description("")
  String ScrollableProperties();

  @DefaultMessage("Shape")
  @Description("")
  String ShapeProperties();

  @DefaultMessage("ShowFeedback")
  @Description("")
  String ShowFeedbackProperties();

  @DefaultMessage("show tables")
  @Description("")
  String ShowTablesProperties();

  @DefaultMessage("Source")
  @Description("")
  String SourceProperties();

  @DefaultMessage("Speed")
  @Description("")
  String SpeedProperties();

  @DefaultMessage("StopBeforeDisconnect")
  @Description("")
  String StopBeforeDisconnectProperties();

  @DefaultMessage("StopDetectionTimeout")
  @Description("")
  String StopDetectionTimeoutProperties();

  @DefaultMessage("StrideLength")
  @Description("")
  String StrideLengthProperties();

  @DefaultMessage("Text")
  @Description("")
  String TextProperties();

  @DefaultMessage("TextAlignment")
  @Description("")
  String TextAlignmentProperties();

  @DefaultMessage("TextColor")
  @Description("")
  String TextColorProperties();

  @DefaultMessage("TimerAlwaysFires")
  @Description("")
  String TimerAlwaysFiresProperties();

  @DefaultMessage("TimerEnabled")
  @Description("")
  String TimerEnabledProperties();

  @DefaultMessage("TimerInterval")
  @Description("")
  String TimerIntervalProperties();

  @DefaultMessage("Title")
  @Description("")
  String TitleProperties();

  @DefaultMessage("TopOfRange")
  @Description("")
  String TopOfRangeProperties();

  @DefaultMessage("Url")
  @Description("")
  String UrlProperties();

  @DefaultMessage("UseFront")
  @Description("")
  String UseFrontProperties();

  @DefaultMessage("UseGPS")
  @Description("")
  String UseGPSProperties();

  @DefaultMessage("UseServiceAuthentication")
  @Description("")
  String UseServiceAuthenticationProperties();

  @DefaultMessage("UsesLocationVisible")
  @Description("")
  String UsesLocationVisibleProperties();

  @DefaultMessage("VersionCode")
  @Description("")
  String VersionCodeProperties();

  @DefaultMessage("VersionName")
  @Description("")
  String VersionNameProperties();

  @DefaultMessage("Sizing")
  @Description("")
  String SizingProperties();

  @DefaultMessage("Visible")
  @Description("")
  String VisibleProperties();

  @DefaultMessage("Volume")
  @Description("")
  String VolumeProperties();

  @DefaultMessage("WheelDiameter")
  @Description("")
  String WheelDiameterProperties();

  @DefaultMessage("WithinRangeEventEnabled")
  @Description("")
  String WithinRangeEventEnabledProperties();

  @DefaultMessage("X")
  @Description("")
  String XProperties();

  @DefaultMessage("Y")
  @Description("")
  String YProperties();

  @DefaultMessage("Z")
  @Description("")
  String ZProperties();

  @DefaultMessage("showing")
  @Description("")
  String VisibilityShowingProperties();

  @DefaultMessage("hidden")
  @Description("")
  String VisibilityHiddenProperties();

  @DefaultMessage("ElementsFromString")
  @Description("")
  String ElementsFromStringProperties();

  @DefaultMessage("Rotates")
  @Description("")
  String RotatesProperties();

  @DefaultMessage("RotationAngle")
  @Description("")
  String RotationAngleProperties();

  @DefaultMessage("Selection")
  @Description("")
  String SelectionProperties();

  @DefaultMessage("TimeInterval")
  @Description("")
  String TimeIntervalProperties();

  @DefaultMessage("UsesLocation")
  @Description("")
  String UsesLocationProperties();

  @DefaultMessage("ShowFilterBar")
  @Description("")
  String ShowFilterBarProperties();

  @DefaultMessage("TextSize")
  @Description("")
  String TextSizeProperties();

  @DefaultMessage("NotifierLength")
  @Description("")
  String NotifierLengthProperties();

  @DefaultMessage("Loop")
  @Description("")
  String LoopProperties();

  @DefaultMessage("Pitch")
  @Description("")
  String PitchProperties();

  @DefaultMessage("SpeechRate")
  @Description("")
  String SpeechRateProperties();

  @DefaultMessage("Sensitivity")
  @Description("")
  String SensitivityProperties();

  @DefaultMessage("TwitPic_API_Key")
  @Description("")
  String TwitPic_API_KeyProperties();

  @DefaultMessage("Prompt")
  @Description("")
  String PromptProperties();

  @DefaultMessage("ColorLeft")
  @Description("")
  String ColorLeftProperties();

  @DefaultMessage("ColorRight")
  @Description("")
  String ColorRightProperties();

  @DefaultMessage("MaxValue")
  @Description("")
  String MaxValueProperties();

  @DefaultMessage("MinValue")
  @Description("")
  String MinValueProperties();

  @DefaultMessage("ThumbPosition")
  @Description("")
  String ThumbPositionProperties();

  @DefaultMessage("ThumbEnabled")
  @Description("")
  String ThumbEnabled();

  @DefaultMessage("Day")
  @Description("")
  String DayProperties();

  @DefaultMessage("Month")
  @Description("")
  String MonthProperties();

  @DefaultMessage("MonthInText")
  @Description("")
  String MonthInTextProperties();

  @DefaultMessage("Year")
  @Description("")
  String YearProperties();

  @DefaultMessage("LastMessage")
  @Description("")
  String LastMessageProperties();

  @DefaultMessage("TextToWrite")
  @Description("")
  String TextToWriteProperties();

  @DefaultMessage("WriteType")
  @Description("")
  String WriteTypeProperties();

  @DefaultMessage("ElapsedTime")
  @Description("")
  String ElapsedTimeProperties();

  @DefaultMessage("Moving")
  @Description("")
  String MovingProperties();

  @DefaultMessage("Hour")
  @Description("")
  String HourProperties();

  @DefaultMessage("Minute")
  @Description("")
  String MinuteProperties();

  @DefaultMessage("Distance")
  @Description("")
  String DistanceProperties();

  @DefaultMessage("DirectMessages")
  @Description("")
  String DirectMessagesProperties();

  @DefaultMessage("ContactName")
  @Description("")
  String ContactNameProperties();

  @DefaultMessage("CurrentAddress")
  @Description("")
  String CurrentAddressProperties();

  @DefaultMessage("CurrentPageTitle")
  @Description("")
  String CurrentPageTitleProperties();

  @DefaultMessage("CurrentUrl")
  @Description("")
  String CurrentUrlProperties();

  @DefaultMessage("Accuracy")
  @Description("")
  String AccuracyProperties();

  @DefaultMessage("AddressesAndNames")
  @Description("")
  String AddressesAndNamesProperties();

  @DefaultMessage("Altitude")
  @Description("")
  String AltitudeProperties();

  @DefaultMessage("Angle")
  @Description("")
  String AngleProperties();

  @DefaultMessage("Animation")
  @Description("")
  String AnimationProperties();

  @DefaultMessage("Available")
  @Description("")
  String AvailableProperties();

  @DefaultMessage("AvailableProviders")
  @Description("")
  String AvailableProvidersProperties();

  @DefaultMessage("Azimuth")
  @Description("")
  String AzimuthProperties();

  @DefaultMessage("BallotOptions")
  @Description("")
  String BallotOptionsProperties();

  @DefaultMessage("BallotQuestion")
  @Description("")
  String BallotQuestionProperties();

  @DefaultMessage("ContactUri")
  @Description("")
  String ContactUriProperties();

  @DefaultMessage("EmailAddress")
  @Description("")
  String EmailAddressProperties();

  @DefaultMessage("EmailAddressList")
  @Description("")
  String EmailAddressListProperties();

  @DefaultMessage("Elements")
  @Description("")
  String ElementsProperties();

  @DefaultMessage("Followers")
  @Description("")
  String FollowersProperties();

  @DefaultMessage("FriendTimeline")
  @Description("")
  String FriendTimelineProperties();

  @DefaultMessage("FullScreen")
  @Description("")
  String FullScreenProperties();

  @DefaultMessage("HasAccuracy")
  @Description("")
  String HasAccuracyProperties();

  @DefaultMessage("HasAltitude")
  @Description("")
  String HasAltitudeProperties();

  @DefaultMessage("HasLongitudeLatitude")
  @Description("")
  String HasLongitudeLatitudeProperties();

  @DefaultMessage("Height")
  @Description("")
  String HeightProperties();

  @DefaultMessage("HeightPercent")
  @Description("")
  String HeightPercentProperties();

  @DefaultMessage("InstanceId")
  @Description("")
  String InstanceIdProperties();

  @DefaultMessage("InvitedInstances")
  @Description("")
  String InvitedInstancesProperties();

  @DefaultMessage("IsAccepting")
  @Description("")
  String IsAcceptingProperties();

  @DefaultMessage("IsConnected")
  @Description("")
  String IsConnectedProperties();

  @DefaultMessage("IsPlaying")
  @Description("")
  String IsPlayingProperties();

  @DefaultMessage("JoinedInstances")
  @Description("")
  String JoinedInstancesProperties();

  @DefaultMessage("Latitude")
  @Description("")
  String LatitudeProperties();

  @DefaultMessage("Leader")
  @Description("")
  String LeaderProperties();

  @DefaultMessage("Longitude")
  @Description("")
  String LongitudeProperties();

  @DefaultMessage("Magnitude")
  @Description("")
  String MagnitudeProperties();

  @DefaultMessage("Mentions")
  @Description("")
  String MentionsProperties();

  @DefaultMessage("ProviderLocked")
  @Description("")
  String ProviderLockedProperties();

  @DefaultMessage("ProviderName")
  @Description("")
  String ProviderNameProperties();

  @DefaultMessage("PublicInstances")
  @Description("")
  String PublicInstancesProperties();

  @DefaultMessage("PlayOnlyInForeground")
  @Description("")
  String PlayOnlyInForegroundProperties();

  @DefaultMessage("Players")
  @Description("")
  String PlayersProperties();

  @DefaultMessage("RequestHeaders")
  @Description("")
  String RequestHeadersProperties();

  @DefaultMessage("Result")
  @Description("")
  String ResultProperties();

  @DefaultMessage("UseExternalScanner")
  @Description("")
  String UseExternalScannerProperties();

  @DefaultMessage("ResultType")
  @Description("")
  String ResultTypeProperties();

  @DefaultMessage("ResultUri")
  @Description("")
  String ResultUriProperties();

  @DefaultMessage("Roll")
  @Description("")
  String RollProperties();

  @DefaultMessage("Scaling")
  @Description("A property for scaling images")
  String ScalingProperties();

  @DefaultMessage("SearchResults")
  @Description("")
  String SearchResultsProperties();

  @DefaultMessage("ServiceUrl")
  @Description("")
  String ServiceUrlProperties();

  @DefaultMessage("SelectionIndex")
  @Description("")
  String SelectionIndexProperties();

  @DefaultMessage("uri")
  @Description("")
  String uriParams();

  @DefaultMessage("UserChoice")
  @Description("")
  String UserChoiceProperties();

  @DefaultMessage("UserEmailAddress")
  @Description("")
  String UserEmailAddressProperties();

  @DefaultMessage("UserId")
  @Description("")
  String UserIdProperties();

  @DefaultMessage("Username")
  @Description("")
  String UsernameProperties();

  @DefaultMessage("XAccel")
  @Description("")
  String XAccelProperties();

  @DefaultMessage("XAngularVelocity")
  @Description("")
  String XAngularVelocityProperties();

  @DefaultMessage("YAccel")
  @Description("")
  String YAccelProperties();

  @DefaultMessage("YAngularVelocity")
  @Description("")
  String YAngularVelocityProperties();

  @DefaultMessage("ZAccel")
  @Description("")
  String ZAccelProperties();

  @DefaultMessage("ZAngularVelocity")
  @Description("")
  String ZAngularVelocityProperties();

  @DefaultMessage("Width")
  @Description("")
  String WidthProperties();

  @DefaultMessage("WidthPercent")
  @Description("")
  String WidthPercentProperties();

  @DefaultMessage("WebViewString")
  @Description("")
  String WebViewStringProperties();

  // FIRST Tech Challenge properties
  @DefaultMessage("A")
  @Description("")
  String AProperties();

  @DefaultMessage("Alpha")
  @Description("")
  String AlphaProperties();

  @DefaultMessage("ARGB")
  @Description("")
  String ARGBProperties();

  @DefaultMessage("AtRest")
  @Description("")
  String AtRestProperties();

  @DefaultMessage("B")
  @Description("")
  String BProperties();

  @DefaultMessage("Back")
  @Description("")
  String BackProperties();

  @DefaultMessage("BatteryVoltage")
  @Description("")
  String BatteryVoltageProperties();

  @DefaultMessage("Blue")
  @Description("")
  String BlueProperties();

  @DefaultMessage("CalibrationFailed")
  @Description("")
  String CalibrationFailedProperties();

  @DefaultMessage("CompassMode_CALIBRATION_MODE")
  @Description("")
  String CompassMode_CALIBRATION_MODEProperties();

  @DefaultMessage("CompassMode_MEASUREMENT_MODE")
  @Description("")
  String CompassMode_MEASUREMENT_MODEProperties();

  @DefaultMessage("Configuration")
  @Description("")
  String ConfigurationProperties();

  @DefaultMessage("ConnectionInfo")
  @Description("")
  String ConnectionInfoProperties();

  @DefaultMessage("CurrentPosition")
  @Description("")
  String CurrentPositionProperties();

  @DefaultMessage("Device")
  @Description("")
  String DeviceProperties();

  @DefaultMessage("DeviceMode_READ_ONLY")
  @Description("")
  String DeviceMode_READ_ONLYProperties();

  @DefaultMessage("DeviceMode_WRITE_ONLY")
  @Description("")
  String DeviceMode_WRITE_ONLYProperties();

  @DefaultMessage("DeviceName")
  @Description("")
  String DeviceNameProperties();

  @DefaultMessage("Direction")
  @Description("")
  String DirectionProperties();

  @DefaultMessage("Direction_FORWARD")
  @Description("")
  String Direction_FORWARDProperties();

  @DefaultMessage("Direction_REVERSE")
  @Description("")
  String Direction_REVERSEProperties();

  @DefaultMessage("DpadDown")
  @Description("")
  String DpadDownProperties();

  @DefaultMessage("DpadLeft")
  @Description("")
  String DpadLeftProperties();

  @DefaultMessage("DpadRight")
  @Description("")
  String DpadRightProperties();

  @DefaultMessage("DpadUp")
  @Description("")
  String DpadUpProperties();

  @DefaultMessage("GamepadNumber")
  @Description("")
  String GamepadNumberProperties();

  @DefaultMessage("Green")
  @Description("")
  String GreenProperties();

  @DefaultMessage("Guide")
  @Description("")
  String GuideProperties();

  @DefaultMessage("HeadingMode")
  @Description("")
  String HeadingModeProperties();

  @DefaultMessage("HeadingMode_CARDINAL")
  @Description("")
  String HeadingMode_CARDINALProperties();

  @DefaultMessage("HeadingMode_CARTESIAN")
  @Description("")
  String HeadingMode_CARTESIANProperties();

  @DefaultMessage("I2cAddress")
  @Description("")
  String I2cAddressProperties();

  @DefaultMessage("IndividualSensorCount")
  @Description("")
  String IndividualSensorCountProperties();

  @DefaultMessage("IsPressed")
  @Description("")
  String IsPressedProperties();

  @DefaultMessage("LeftBumper")
  @Description("")
  String LeftBumperProperties();

  @DefaultMessage("LeftStickButton")
  @Description("")
  String LeftStickButtonProperties();

  @DefaultMessage("LeftStickX")
  @Description("")
  String LeftStickXProperties();

  @DefaultMessage("LeftStickY")
  @Description("")
  String LeftStickYProperties();

  @DefaultMessage("LeftTrigger")
  @Description("")
  String LeftTriggerProperties();

  @DefaultMessage("LIBRARY_VERSION")
  @Description("")
  String LIBRARY_VERSIONProperties();

  @DefaultMessage("LightDetected")
  @Description("")
  String LightDetectedProperties();

  @DefaultMessage("LightDetectedRaw")
  @Description("")
  String LightDetectedRawProperties();

  @DefaultMessage("MAX_NEW_I2C_ADDRESS")
  @Description("")
  String MAX_NEW_I2C_ADDRESSProperties();

  @DefaultMessage("MAX_POSITION")
  @Description("")
  String MAX_POSITIONProperties();

  @DefaultMessage("MIN_NEW_I2C_ADDRESS")
  @Description("")
  String MIN_NEW_I2C_ADDRESSProperties();

  @DefaultMessage("MIN_POSITION")
  @Description("")
  String MIN_POSITIONProperties();

  @DefaultMessage("Mode")
  @Description("")
  String ModeProperties();

  @DefaultMessage("Mode_1200HZ")
  @Description("")
  String Mode_1200HZProperties();

  @DefaultMessage("Mode_600HZ")
  @Description("")
  String Mode_600HZProperties();

  @DefaultMessage("Mode_INPUT")
  @Description("")
  String Mode_INPUTProperties();

  @DefaultMessage("Mode_OUTPUT")
  @Description("")
  String Mode_OUTPUTProperties();

  @DefaultMessage("MotorControllerDeviceMode")
  @Description("")
  String MotorControllerDeviceModeProperties();

  @DefaultMessage("OpModeName")
  @Description("")
  String OpModeNameProperties();

  @DefaultMessage("PortNumber")
  @Description("")
  String PortNumberProperties();

  @DefaultMessage("Position")
  @Description("")
  String PositionProperties();

  @DefaultMessage("Power")
  @Description("")
  String PowerProperties();

  @DefaultMessage("PulseWidthOutputTime")
  @Description("")
  String PulseWidthOutputTimeProperties();

  @DefaultMessage("PulseWidthPeriod")
  @Description("")
  String PulseWidthPeriodProperties();

  @DefaultMessage("PwmStatus_DISABLED")
  @Description("")
  String PwmStatus_DISABLEDProperties();

  @DefaultMessage("PwmStatus_ENABLED")
  @Description("")
  String PwmStatus_ENABLEDProperties();

  @DefaultMessage("RawX")
  @Description("")
  String RawXProperties();

  @DefaultMessage("RawY")
  @Description("")
  String RawYProperties();

  @DefaultMessage("RawZ")
  @Description("")
  String RawZProperties();

  @DefaultMessage("Red")
  @Description("")
  String RedProperties();

  @DefaultMessage("RightBumper")
  @Description("")
  String RightBumperProperties();

  @DefaultMessage("RightStickButton")
  @Description("")
  String RightStickButtonProperties();

  @DefaultMessage("RightStickX")
  @Description("")
  String RightStickXProperties();

  @DefaultMessage("RightStickY")
  @Description("")
  String RightStickYProperties();

  @DefaultMessage("RightTrigger")
  @Description("")
  String RightTriggerProperties();

  @DefaultMessage("Rotation")
  @Description("")
  String RotationProperties();

  @DefaultMessage("RunMode_RESET_ENCODERS")
  @Description("")
  String RunMode_RESET_ENCODERSProperties();

  @DefaultMessage("RunMode_RUN_TO_POSITION")
  @Description("")
  String RunMode_RUN_TO_POSITIONProperties();

  @DefaultMessage("RunMode_RUN_USING_ENCODERS")
  @Description("")
  String RunMode_RUN_USING_ENCODERSProperties();

  @DefaultMessage("RunMode_RUN_WITHOUT_ENCODERS")
  @Description("")
  String RunMode_RUN_WITHOUT_ENCODERSProperties();

  @DefaultMessage("SerialNumber")
  @Description("")
  String SerialNumberProperties();

  @DefaultMessage("SignalDetected")
  @Description("")
  String SignalDetectedProperties();

  @DefaultMessage("SignalDetectedThreshold")
  @Description("")
  String SignalDetectedThresholdProperties();

  @DefaultMessage("Start")
  @Description("")
  String StartProperties();

  @DefaultMessage("StartTime")
  @Description("")
  String StartTimeProperties();

  @DefaultMessage("State")
  @Description("")
  String StateProperties();

  @DefaultMessage("Status")
  @Description("")
  String StatusProperties();

  @DefaultMessage("Strength")
  @Description("")
  String StrengthProperties();

  @DefaultMessage("TargetPosition")
  @Description("")
  String TargetPositionProperties();

  @DefaultMessage("Time")
  @Description("")
  String TimeProperties();

  @DefaultMessage("UltrasonicLevel")
  @Description("")
  String UltrasonicLevelProperties();

  @DefaultMessage("UsbScanTimeInSeconds")
  @Description("")
  String UsbScanTimeInSecondsProperties();

  @DefaultMessage("Value")
  @Description("")
  String ValueProperties();

  @DefaultMessage("Version")
  @Description("")
  String VersionProperties();

  @DefaultMessage("Voltage")
  @Description("")
  String VoltageProperties();

  //Params
  @DefaultMessage("xAccel")
  @Description("")
  String xAccelParams();

  @DefaultMessage("yAccel")
  @Description("")
  String yAccelParams();

  @DefaultMessage("zAccel")
  @Description("")
  String zAccelParams();

  @DefaultMessage("result")
  @Description("")
  String resultParams();

  @DefaultMessage("other")
  @Description("")
  String otherParams();

  @DefaultMessage("component")
  @Description("")
  String componentParams();

  @DefaultMessage("startX")
  @Description("")
  String startXParams();

  @DefaultMessage("startY")
  @Description("")
  String startYParams();

  @DefaultMessage("prevX")
  @Description("")
  String prevXParams();

  @DefaultMessage("prevY")
  @Description("")
  String prevYParams();

  @DefaultMessage("currentX")
  @Description("")
  String currentXParams();

  @DefaultMessage("currentY")
  @Description("")
  String currentYParams();

  @DefaultMessage("edge")
  @Description("")
  String edgeParams();

  @DefaultMessage("speed")
  @Description("")
  String speedParams();

  @DefaultMessage("heading")
  @Description("")
  String headingParams();

  @DefaultMessage("xvel")
  @Description("")
  String xvelParams();

  @DefaultMessage("yvel")
  @Description("")
  String yvelParams();

  @DefaultMessage("target")
  @Description("")
  String targetParams();

  @DefaultMessage("address")
  @Description("")
  String addressParams();

  @DefaultMessage("uuid")
  @Description("")
  String uuidParams();

  @DefaultMessage("numberOfBytes")
  @Description("")
  String numberOfBytesParams();

  @DefaultMessage("number")
  @Description("")
  String numberParams();

  @DefaultMessage("list")
  @Description("")
  String listParams();

  @DefaultMessage("text")
  @Description("")
  String textParams();

  @DefaultMessage("clip")
  @Description("")
  String clipParams();

  @DefaultMessage("image")
  @Description("")
  String imageParams();

  @DefaultMessage("draggedSprite")
  @Description("")
  String draggedSpriteParams();

  @DefaultMessage("draggedAnySprite")
  @Description("")
  String draggedAnySpriteParams();

  @DefaultMessage("flungSprite")
  @Description("")
  String flungSpriteParams();

  @DefaultMessage("touchedSprite")
  @Description("")
  String touchedSpriteParams();

  @DefaultMessage("touchedAnySprite")
  @Description("")
  String touchedAnySpriteParams();

  @DefaultMessage("x")
  @Description("")
  String xParams();

  @DefaultMessage("y")
  @Description("")
  String yParams();

  @DefaultMessage("centerX")
  @Description("")
  String centerXParams();

  @DefaultMessage("centerY")
  @Description("")
  String centerYParams();

  @DefaultMessage("r")
  @Description("")
  String rParams();

  @DefaultMessage("radius")
  @Description("")
  String radiusParams();

  @DefaultMessage("x1")
  @Description("")
  String x1Params();

  @DefaultMessage("x2")
  @Description("")
  String x2Params();

  @DefaultMessage("y1")
  @Description("")
  String y1Params();

  @DefaultMessage("y2")
  @Description("")
  String y2Params();

  @DefaultMessage("angle")
  @Description("")
  String angleParams();

  @DefaultMessage("fileName")
  @Description("")
  String fileNameParams();

  @DefaultMessage("color")
  @Description("")
  String colorParams();

  @DefaultMessage("instant")
  @Description("")
  String instantParams();

  @DefaultMessage("days")
  @Description("")
  String daysParams();

  @DefaultMessage("hours")
  @Description("")
  String hoursParams();

  @DefaultMessage("minutes")
  @Description("")
  String minutesParams();

  @DefaultMessage("months")
  @Description("")
  String monthsParams();

  @DefaultMessage("seconds")
  @Description("")
  String secondsParams();

  @DefaultMessage("weeks")
  @Description("")
  String weeksParams();

  @DefaultMessage("quantity")
  @Description("")
  String quantityParams();

  @DefaultMessage("duration")
  @Description("")
  String durationParams();

  @DefaultMessage("years")
  @Description("")
  String yearsParams();

  @DefaultMessage("InstantInTime")
  @Description("")
  String InstantInTimeParams();

  @DefaultMessage("from")
  @Description("")
  String fromParams();

  @DefaultMessage("millis")
  @Description("")
  String millisParams();

  @DefaultMessage("functionName")
  @Description("")
  String functionNameParams();

  @DefaultMessage("errorNumber")
  @Description("")
  String errorNumberParams();

  @DefaultMessage("message")
  @Description("")
  String messageParams();

  @DefaultMessage("otherScreenName")
  @Description("")
  String otherScreenNameParams();

  @DefaultMessage("animType")
  @Description("")
  String animTypeParams();

  @DefaultMessage("sender")
  @Description("")
  String senderParams();

  @DefaultMessage("contents")
  @Description("")
  String contentsParams();

  @DefaultMessage("instanceId")
  @Description("")
  String instanceIdParams();

  @DefaultMessage("playerId")
  @Description("")
  String playerIdParams();

  @DefaultMessage("command")
  @Description("")
  String commandParams();

  @DefaultMessage("arguments")
  @Description("")
  String argumentsParams();

  @DefaultMessage("response")
  @Description("")
  String responseParams();

  @DefaultMessage("emailAddress")
  @Description("")
  String emailAddressParams();

  @DefaultMessage("type")
  @Description("")
  String typeParams();

  @DefaultMessage("count")
  @Description("")
  String countParams();

  @DefaultMessage("makePublic")
  @Description("")
  String makePublicParams();

  @DefaultMessage("recipients")
  @Description("")
  String recipientsParams();

  @DefaultMessage("playerEmail")
  @Description("")
  String playerEmailParams();

  @DefaultMessage("latitude")
  @Description("")
  String latitudeParams();

  @DefaultMessage("longitude")
  @Description("")
  String longitudeParams();

  @DefaultMessage("altitude")
  @Description("")
  String altitudeParams();

  @DefaultMessage("provider")
  @Description("")
  String providerParams();

  @DefaultMessage("status")
  @Description("")
  String statusParams();

  @DefaultMessage("locationName")
  @Description("")
  String locationNameParams();

  @DefaultMessage("choice")
  @Description("")
  String choiceParams();

  @DefaultMessage("notice")
  @Description("")
  String noticeParams();

  @DefaultMessage("title")
  @Description("")
  String titleParams();

  @DefaultMessage("buttonText")
  @Description("")
  String buttonTextParams();

  @DefaultMessage("cancelable")
  @Description("")
  String cancelableParams();

  @DefaultMessage("button1Text")
  @Description("")
  String button1TextParams();

  @DefaultMessage("button2Text")
  @Description("")
  String button2TextParams();

  @DefaultMessage("source")
  @Description("")
  String sourceParams();

  @DefaultMessage("destination")
  @Description("")
  String destinationParams();

  @DefaultMessage("sensorPortLetter")
  @Description("")
  String sensorPortLetterParams();

  @DefaultMessage("rxDataLength")
  @Description("")
  String rxDataLengthParams();

  @DefaultMessage("wildcard")
  @Description("")
  String wildcardParams();

  @DefaultMessage("motorPortLetter")
  @Description("")
  String motorPortLetterParams();

  @DefaultMessage("mailbox")
  @Description("")
  String mailboxParams();

  @DefaultMessage("durationMs")
  @Description("")
  String durationMsParams();

  @DefaultMessage("relative")
  @Description("")
  String relativeParams();

  @DefaultMessage("sensorType")
  @Description("")
  String sensorTypeParams();

  @DefaultMessage("sensorMode")
  @Description("")
  String sensorModeParams();

  @DefaultMessage("power")
  @Description("")
  String powerParams();

  @DefaultMessage("mode")
  @Description("")
  String modeParams();

  @DefaultMessage("regulationMode")
  @Description("")
  String regulationModeParams();

  @DefaultMessage("turnRatio")
  @Description("")
  String turnRatioParams();

  @DefaultMessage("runState")
  @Description("")
  String runStateParams();

  @DefaultMessage("tachoLimit")
  @Description("")
  String tachoLimitParams();

  @DefaultMessage("programName")
  @Description("")
  String programNameParams();

  @DefaultMessage("distance")
  @Description("")
  String distanceParams();

  @DefaultMessage("azimuth")
  @Description("")
  String azimuthParams();

  @DefaultMessage("pitch")
  @Description("")
  String pitchParams();

  @DefaultMessage("roll")
  @Description("")
  String rollParams();

  @DefaultMessage("simpleSteps")
  @Description("")
  String simpleStepsParams();

  @DefaultMessage("walkSteps")
  @Description("")
  String walkStepsParams();

  @DefaultMessage("seed")
  @Description("")
  String seedParams();

  @DefaultMessage("millisecs")
  @Description("")
  String millisecsParams();

  @DefaultMessage("sound")
  @Description("")
  String soundParams();

  @DefaultMessage("messageText")
  @Description("")
  String messageTextParams();

  @DefaultMessage("tag")
  @Description("")
  String tagParams();

  @DefaultMessage("valueToStore")
  @Description("")
  String valueToStoreParams();

  @DefaultMessage("tagFromWebDB")
  @Description("")
  String tagFromWebDBParams();

  @DefaultMessage("valueFromWebDB")
  @Description("")
  String valueFromWebDBParams();

  @DefaultMessage("followers2")
  @Description("")
  String followers2Params();

  @DefaultMessage("timeline")
  @Description("")
  String timelineParams();

  @DefaultMessage("mentions")
  @Description("")
  String mentionsParams();

  @DefaultMessage("searchResults")
  @Description("")
  String searchResultsParams();

  @DefaultMessage("user")
  @Description("")
  String userParams();

  @DefaultMessage("url")
  @Description("")
  String urlParams();

  @DefaultMessage("responseCode")
  @Description("")
  String responseCodeParams();

  @DefaultMessage("responseType")
  @Description("")
  String responseTypeParams();

  @DefaultMessage("responseContent")
  @Description("")
  String responseContentParams();

  @DefaultMessage("htmlText")
  @Description("")
  String htmlTextParams();

  @DefaultMessage("jsonText")
  @Description("")
  String jsonTextParams();

  @DefaultMessage("path")
  @Description("")
  String pathParams();

  @DefaultMessage("encoding")
  @Description("")
  String encodingParams();

  @DefaultMessage("name")
  @Description("")
  String nameParams();

  @DefaultMessage("serviceName")
  @Description("")
  String serviceNameParams();

  @DefaultMessage("milliseconds")
  @Description("")
  String millisecondsParams();

  @DefaultMessage("messages")
  @Description("")
  String messagesParams();

  @DefaultMessage("start")
  @Description("")
  String startParams();

  @DefaultMessage("end")
  @Description("")
  String endParams();

  @DefaultMessage("frequencyHz")
  @Description("")
  String frequencyHzParams();

  @DefaultMessage("secure")
  @Description("")
  String secureParams();

  @DefaultMessage("file")
  @Description("")
  String fileParams();

  @DefaultMessage("thumbPosition")
  @Description("")
  String thumbPositionParams();

  @DefaultMessage("selection")
  @Description("")
  String selectionParams();

  @DefaultMessage("valueIfTagNotThere")
  @Description("")
  String valueIfTagNotThereParams();

  @DefaultMessage("query")
  @Description("")
  String queryParams();

  @DefaultMessage("ImagePath")
  @Description("")
  String ImagePathParams();

  @DefaultMessage("ms")
  @Description("")
  String msParams();

  @DefaultMessage("translation")
  @Description("")
  String translationParams();

  @DefaultMessage("languageToTranslateTo")
  @Description("")
  String languageToTranslateToParams();

  @DefaultMessage("textToTranslate")
  @Description("")
  String textToTranslateParams();

  @DefaultMessage("xAngularVelocity")
<<<<<<< HEAD
=======
  @Description("")
  String xAngularVelocityParams();

  @DefaultMessage("yAngularVelocity")
  @Description("")
  String yAngularVelocityParams();

  @DefaultMessage("zAngularVelocity")
  @Description("")
  String zAngularVelocityParams();

  @DefaultMessage("timestamp")
  @Description("")
  String timestampParams();

  //Events
  @DefaultMessage("AccelerationChanged")
>>>>>>> 581d9c9f
  @Description("")
  String xAngularVelocityParams();

  @DefaultMessage("yAngularVelocity")
  @Description("")
  String yAngularVelocityParams();

  @DefaultMessage("zAngularVelocity")
  @Description("")
  String zAngularVelocityParams();

  @DefaultMessage("timestamp")
  @Description("")
  String timestampParams();

  // FIRST Tech Challenge parameters
  @DefaultMessage("alpha")
  @Description("")
  String alphaParams();

  @DefaultMessage("argb")
  @Description("")
  String argbParams();

  @DefaultMessage("bigEndian")
  @Description("")
  String bigEndianParams();

  @DefaultMessage("bitField")
  @Description("")
  String bitFieldParams();

  @DefaultMessage("bitPosition")
  @Description("")
  String bitPositionParams();

  @DefaultMessage("blue")
  @Description("")
  String blueParams();

  @DefaultMessage("byteArray")
  @Description("")
  String byteArrayParams();

  @DefaultMessage("channel")
  @Description("")
  String channelParams();

  @DefaultMessage("colorText")
  @Description("")
  String colorTextParams();

  @DefaultMessage("d")
  @Description("")
  String dParams();

  @DefaultMessage("destinationByteArray")
  @Description("")
  String destinationByteArrayParams();

  @DefaultMessage("destinationPosition")
  @Description("")
  String destinationPositionParams();

  @DefaultMessage("enable")
  @Description("")
  String enableParams();

  @DefaultMessage("frequency")
  @Description("")
  String frequencyParams();

  @DefaultMessage("green")
  @Description("")
  String greenParams();

  @DefaultMessage("hsv")
  @Description("")
  String hsvParams();

  @DefaultMessage("hue")
  @Description("")
  String hueParams();

  @DefaultMessage("i")
  @Description("")
  String iParams();

  @DefaultMessage("i2cAddress")
  @Description("")
  String i2cAddressParams();

  @DefaultMessage("input")
  @Description("")
  String inputParams();

  @DefaultMessage("joystickDeadzone")
  @Description("")
  String joystickDeadzoneParams();

  @DefaultMessage("key")
  @Description("")
  String keyParams();

  @DefaultMessage("label")
  @Description("")
  String labelParams();

  @DefaultMessage("length")
  @Description("")
  String lengthParams();

  @DefaultMessage("line")
  @Description("")
  String lineParams();

  @DefaultMessage("listOfFtcDcMotors")
  @Description("")
  String listOfFtcDcMotorsParams();

  @DefaultMessage("max")
  @Description("")
  String maxParams();

  @DefaultMessage("memAddress")
  @Description("")
  String memAddressParams();

  @DefaultMessage("min")
  @Description("")
  String minParams();

  @DefaultMessage("motor")
  @Description("")
  String motorParams();

  @DefaultMessage("p")
  @Description("")
  String pParams();

  @DefaultMessage("period")
  @Description("")
  String periodParams();

  @DefaultMessage("physicalPort")
  @Description("")
  String physicalPortParams();

  @DefaultMessage("port")
  @Description("")
  String portParams();

  @DefaultMessage("position")
  @Description("")
  String positionParams();

  @DefaultMessage("ratio")
  @Description("")
  String ratioParams();

  @DefaultMessage("red")
  @Description("")
  String redParams();

  @DefaultMessage("saturation")
  @Description("")
  String saturationParams();

  @DefaultMessage("set")
  @Description("")
  String setParams();

  @DefaultMessage("sourceByteArray")
  @Description("")
  String sourceByteArrayParams();

  @DefaultMessage("sourcePosition")
  @Description("")
  String sourcePositionParams();

  @DefaultMessage("state")
  @Description("")
  String stateParams();

  @DefaultMessage("threshold")
  @Description("")
  String thresholdParams();

  @DefaultMessage("time")
  @Description("")
  String timeParams();

  @DefaultMessage("unsigned")
  @Description("")
  String unsignedParams();

  @DefaultMessage("value")
  @Description("")
  String valueParams();

  @DefaultMessage("voltage")
  @Description("")
  String voltageParams();

  //Events
  @DefaultMessage("AccelerationChanged")
  @Description("")
  String AccelerationChangedEvents();

  @DefaultMessage("ActivityCanceled")
  @Description("")
  String ActivityCanceledEvents();

  @DefaultMessage("AfterActivity")
  @Description("")
  String AfterActivityEvents();

  @DefaultMessage("CollidedWith")
  @Description("")
  String CollidedWithEvents();

  @DefaultMessage("Dragged")
  @Description("")
  String DraggedEvents();

  @DefaultMessage("EdgeReached")
  @Description("")
  String EdgeReachedEvents();

  @DefaultMessage("Flung")
  @Description("")
  String FlungEvents();

  @DefaultMessage("NoLongerCollidingWith")
  @Description("")
  String NoLongerCollidingWithEvents();

  @DefaultMessage("TouchDown")
  @Description("")
  String TouchDownEvents();

  @DefaultMessage("TouchUp")
  @Description("")
  String TouchUpEvents();

  @DefaultMessage("Touched")
  @Description("")
  String TouchedEvents();

  @DefaultMessage("AfterScan")
  @Description("")
  String AfterScanEvents();

  @DefaultMessage("ConnectionAccepted")
  @Description("")
  String ConnectionAcceptedEvents();

  @DefaultMessage("Click")
  @Description("")
  String ClickEvents();

  @DefaultMessage("GotFocus")
  @Description("")
  String GotFocusEvents();

  @DefaultMessage("LongClick")
  @Description("")
  String LongClickEvents();

  @DefaultMessage("RequestFocus")
  @Description("")
  String RequestFocusMethods();

  @DefaultMessage("LostFocus")
  @Description("")
  String LostFocusEvents();

  @DefaultMessage("ViewContact")
  @Description("")
  String ViewContactMethods();

  @DefaultMessage("AfterRecording")
  @Description("")
  String AfterRecordingEvents();

  @DefaultMessage("AfterPicture")
  @Description("")
  String AfterPictureEvents();

  @DefaultMessage("Changed")
  @Description("")
  String ChangedEvents();

  @DefaultMessage("Timer")
  @Description("")
  String TimerEvents();

  @DefaultMessage("AfterPicking")
  @Description("")
  String AfterPickingEvents();

  @DefaultMessage("BeforePicking")
  @Description("")
  String BeforePickingEvents();

  @DefaultMessage("BackPressed")
  @Description("")
  String BackPressedEvents();

  @DefaultMessage("ErrorOccurred")
  @Description("")
  String ErrorOccurredEvents();

  @DefaultMessage("Initialize")
  @Description("")
  String InitializeEvents();

  @DefaultMessage("OtherScreenClosed")
  @Description("")
  String OtherScreenClosedEvents();

  @DefaultMessage("ScreenOrientationChanged")
  @Description("")
  String ScreenOrientationChangedEvents();

  @DefaultMessage("GotResult")
  @Description("")
  String GotResultEvents();

  @DefaultMessage("FunctionCompleted")
  @Description("")
  String FunctionCompletedEvents();

  @DefaultMessage("GotMessage")
  @Description("")
  String GotMessageEvents();

  @DefaultMessage("Info")
  @Description("")
  String InfoEvents();

  @DefaultMessage("InstanceIdChanged")
  @Description("")
  String InstanceIdChangedEvents();

  @DefaultMessage("Invited")
  @Description("")
  String InvitedEvents();

  @DefaultMessage("NewInstanceMade")
  @Description("")
  String NewInstanceMadeEvents();

  @DefaultMessage("NewLeader")
  @Description("")
  String NewLeaderEvents();

  @DefaultMessage("PlayerJoined")
  @Description("")
  String PlayerJoinedEvents();

  @DefaultMessage("PlayerLeft")
  @Description("")
  String PlayerLeftEvents();

  @DefaultMessage("ServerCommandFailure")
  @Description("")
  String ServerCommandFailureEvents();

  @DefaultMessage("ServerCommandSuccess")
  @Description("")
  String ServerCommandSuccessEvents();

  @DefaultMessage("UserEmailAddressSet")
  @Description("")
  String UserEmailAddressSetEvents();

  @DefaultMessage("WebServiceError")
  @Description("")
  String WebServiceErrorEvents();

  @DefaultMessage("FirebaseError")
  @Description("")
  String FirebaseErrorEvents();

  @DefaultMessage("LocationChanged")
  @Description("")
  String LocationChangedEvents();

  @DefaultMessage("StatusChanged")
  @Description("")
  String StatusChangedEvents();

  @DefaultMessage("AfterChoosing")
  @Description("")
  String AfterChoosingEvents();

  @DefaultMessage("AfterTextInput")
  @Description("")
  String AfterTextInputEvents();

  @DefaultMessage("AboveRange")
  @Description("")
  String AboveRangeEvents();

  @DefaultMessage("BelowRange")
  @Description("")
  String BelowRangeEvents();

  @DefaultMessage("ColorChanged")
  @Description("")
  String ColorChangedEvents();

  @DefaultMessage("WithinRange")
  @Description("")
  String WithinRangeEvents();

  @DefaultMessage("Pressed")
  @Description("")
  String PressedEvents();

  @DefaultMessage("Released")
  @Description("")
  String ReleasedEvents();

  @DefaultMessage("OrientationChanged")
  @Description("")
  String OrientationChangedEvents();

  @DefaultMessage("CalibrationFailed")
  @Description("")
  String CalibrationFailedEvents();

  @DefaultMessage("GPSAvailable")
  @Description("")
  String GPSAvailableEvents();

  @DefaultMessage("GPSLost")
  @Description("")
  String GPSLostEvents();

  @DefaultMessage("SimpleStep")
  @Description("")
  String SimpleStepEvents();

  @DefaultMessage("StartedMoving")
  @Description("")
  String StartedMovingEvents();

  @DefaultMessage("StoppedMoving")
  @Description("")
  String StoppedMovingEvents();

  @DefaultMessage("WalkStep")
  @Description("")
  String WalkStepEvents();

  @DefaultMessage("Completed")
  @Description("")
  String CompletedEvents();

  @DefaultMessage("AfterSoundRecorded")
  @Description("")
  String AfterSoundRecordedEvents();

  @DefaultMessage("StartedRecording")
  @Description("")
  String StartedRecordingEvents();

  @DefaultMessage("StoppedRecording")
  @Description("")
  String StoppedRecordingEvents();

  @DefaultMessage("AfterGettingText")
  @Description("")
  String AfterGettingTextEvents();

  @DefaultMessage("BeforeGettingText")
  @Description("")
  String BeforeGettingTextEvents();

  @DefaultMessage("AfterSpeaking")
  @Description("")
  String AfterSpeakingEvents();

  @DefaultMessage("BeforeSpeaking")
  @Description("")
  String BeforeSpeakingEvents();

  @DefaultMessage("MessageReceived")
  @Description("")
  String MessageReceivedEvents();

  @DefaultMessage("SendMessage")
  @Description("")
  String SendMessageEvents();

  @DefaultMessage("GotValue")
  @Description("")
  String GotValueEvents();

  @DefaultMessage("ValueStored")
  @Description("")
  String ValueStoredEvents();

  @DefaultMessage("DataChanged")
  @Description("")
  String DataChangedEvents();

  @DefaultMessage("DirectMessagesReceived")
  @Description("")
  String DirectMessagesReceivedEvents();

  @DefaultMessage("FollowersReceived")
  @Description("")
  String FollowersReceivedEvents();

  @DefaultMessage("FriendTimelineReceived")
  @Description("")
  String FriendTimelineReceivedEvents();

  @DefaultMessage("IsAuthorized")
  @Description("")
  String IsAuthorizedEvents();

  @DefaultMessage("MentionsReceived")
  @Description("")
  String MentionsReceivedEvents();

  @DefaultMessage("SearchSuccessful")
  @Description("")
  String SearchSuccessfulEvents();

  @DefaultMessage("GotBallot")
  @Description("")
  String GotBallotEvents();

  @DefaultMessage("GotBallotConfirmation")
  @Description("")
  String GotBallotConfirmationEvents();

  @DefaultMessage("NoOpenPoll")
  @Description("")
  String NoOpenPollEvents();

  @DefaultMessage("GotFile")
  @Description("")
  String GotFileEvents();

  @DefaultMessage("GotText")
  @Description("")
  String GotTextEvents();

  @DefaultMessage("AfterFileSaved")
  @Description("")
  String AfterFileSavedEvents();

  @DefaultMessage("AfterDateSet")
  @Description("")
  String AfterDateSetEvents();

  @DefaultMessage("TagRead")
  @Description("")
  String TagReadEvents();

  @DefaultMessage("TagWritten")
  @Description("")
  String TagWrittenEvents();

  @DefaultMessage("PositionChanged")
  @Description("")
  String PositionChangedEvents();

  @DefaultMessage("AfterSelecting")
  @Description("")
  String AfterSelectingEvents();

  @DefaultMessage("AfterTimeSet")
  @Description("")
  String AfterTimeSetEvents();

  @DefaultMessage("GotTranslation")
  @Description("")
  String GotTranslationEvents();

  @DefaultMessage("Shaking")
  @Description("")
  String ShakingEvents();

  @DefaultMessage("GyroscopeChanged")
  @Description("")
  String GyroscopeChangedEvents();

<<<<<<< HEAD
  // FIRST Tech Challenge events
  @DefaultMessage("I2cPortIsReady")
  @Description("")
  String I2cPortIsReadyEvents();

  @DefaultMessage("Init")
  @Description("")
  String InitEvents();

  @DefaultMessage("InitLoop")
  @Description("")
  String InitLoopEvents();

  @DefaultMessage("Loop")
  @Description("")
  String LoopEvents();

  @DefaultMessage("RunOpMode")
  @Description("")
  String RunOpModeEvents();

  @DefaultMessage("Start")
  @Description("")
  String StartEvents();

  @DefaultMessage("Stop")
  @Description("")
  String StopEvents();

=======
>>>>>>> 581d9c9f
  //Methods
  @DefaultMessage("ResolveActivity")
  @Description("")
  String ResolveActivityMethods();

  @DefaultMessage("StartActivity")
  @Description("")
  String StartActivityMethods();

  @DefaultMessage("Connect")
  @Description("")
  String ConnectMethods();

  @DefaultMessage("ConnectWithUUID")
  @Description("")
  String ConnectWithUUIDMethods();

  @DefaultMessage("Disconnect")
  @Description("")
  String DisconnectMethods();

  @DefaultMessage("IsDevicePaired")
  @Description("")
  String IsDevicePairedMethods();

  @DefaultMessage("ReceiveSigned1ByteNumber")
  @Description("")
  String ReceiveSigned1ByteNumberMethods();

  @DefaultMessage("ReceiveSigned2ByteNumber")
  @Description("")
  String ReceiveSigned2ByteNumberMethods();

  @DefaultMessage("ReceiveSigned4ByteNumber")
  @Description("")
  String ReceiveSigned4ByteNumberMethods();

  @DefaultMessage("ReceiveSignedBytes")
  @Description("")
  String ReceiveSignedBytesMethods();

  @DefaultMessage("ReceiveText")
  @Description("")
  String ReceiveTextMethods();

  @DefaultMessage("ReceiveUnsigned1ByteNumber")
  @Description("")
  String ReceiveUnsigned1ByteNumberMethods();

  @DefaultMessage("ReceiveUnsigned2ByteNumber")
  @Description("")
  String ReceiveUnsigned2ByteNumberMethods();

  @DefaultMessage("ReceiveUnsigned4ByteNumber")
  @Description("")
  String ReceiveUnsigned4ByteNumberMethods();

  @DefaultMessage("ReceiveUnsignedBytes")
  @Description("")
  String ReceiveUnsignedBytesMethods();

  @DefaultMessage("Send1ByteNumber")
  @Description("")
  String Send1ByteNumberMethods();

  @DefaultMessage("Send2ByteNumber")
  @Description("")
  String Send2ByteNumberMethods();

  @DefaultMessage("Send4ByteNumber")
  @Description("")
  String Send4ByteNumberMethods();

  @DefaultMessage("SendBytes")
  @Description("")
  String SendBytesMethods();

  @DefaultMessage("SendText")
  @Description("")
  String SendTextMethods();

  @DefaultMessage("AcceptConnection")
  @Description("")
  String AcceptConnectionMethods();

  @DefaultMessage("AcceptConnectionWithUUID")
  @Description("")
  String AcceptConnectionWithUUIDMethods();

  @DefaultMessage("BytesAvailableToReceive")
  @Description("")
  String BytesAvailableToReceiveMethods();

  @DefaultMessage("StopAccepting")
  @Description("")
  String StopAcceptingMethods();

  @DefaultMessage("RecordVideo")
  @Description("")
  String RecordVideoMethods();

  @DefaultMessage("TakePicture")
  @Description("")
  String TakePictureMethods();

  @DefaultMessage("Clear")
  @Description("")
  String ClearMethods();

  @DefaultMessage("DrawCircle")
  @Description("")
  String DrawCircleMethods();

  @DefaultMessage("DrawLine")
  @Description("")
  String DrawLineMethods();

  @DefaultMessage("DrawPoint")
  @Description("")
  String DrawPointMethods();

  @DefaultMessage("DrawText")
  @Description("")
  String DrawTextMethods();

  @DefaultMessage("DrawTextAtAngle")
  @Description("")
  String DrawTextAtAngleMethods();

  @DefaultMessage("GetBackgroundPixelColor")
  @Description("")
  String GetBackgroundPixelColorMethods();

  @DefaultMessage("GetPixelColor")
  @Description("")
  String GetPixelColorMethods();

  @DefaultMessage("Save")
  @Description("")
  String SaveMethods();

  @DefaultMessage("SaveAs")
  @Description("")
  String SaveAsMethods();

  @DefaultMessage("SetBackgroundPixelColor")
  @Description("")
  String SetBackgroundPixelColorMethods();

  @DefaultMessage("AddDuration")
  @Description("")
  String AddDurationMethods();

  @DefaultMessage("AddDays")
  @Description("")
  String AddDaysMethods();

  @DefaultMessage("AddHours")
  @Description("")
  String AddHoursMethods();

  @DefaultMessage("AddMinutes")
  @Description("")
  String AddMinutesMethods();

  @DefaultMessage("AddMonths")
  @Description("")
  String AddMonthsMethods();

  @DefaultMessage("AddSeconds")
  @Description("")
  String AddSecondsMethods();

  @DefaultMessage("AddWeeks")
  @Description("")
  String AddWeeksMethods();

  @DefaultMessage("AddYears")
  @Description("")
  String AddYearsMethods();

  @DefaultMessage("DayOfMonth")
  @Description("")
  String DayOfMonthMethods();

  @DefaultMessage("Duration")
  @Description("")
  String DurationMethods();

  @DefaultMessage("DurationToSeconds")
  @Description("")
  String DurationToSecondsMethods();

  @DefaultMessage("DurationToMinutes")
  @Description("")
  String DurationToMinutesMethods();

  @DefaultMessage("DurationToHours")
  @Description("")
  String DurationToHoursMethods();

  @DefaultMessage("DurationToDays")
  @Description("")
  String DurationToDaysMethods();

  @DefaultMessage("DurationToWeeks")
  @Description("")
  String DurationToWeeksMethods();

  @DefaultMessage("FormatDate")
  @Description("")
  String FormatDateMethods();

  @DefaultMessage("FormatDateTime")
  @Description("")
  String FormatDateTimeMethods();

  @DefaultMessage("FormatTime")
  @Description("")
  String FormatTimeMethods();

  @DefaultMessage("GetMillis")
  @Description("")
  String GetMillisMethods();

  @DefaultMessage("Hour")
  @Description("")
  String HourMethods();

  @DefaultMessage("Instant")
  @Description("")
  String InstantMethods();

  @DefaultMessage("MakeInstant")
  @Description("")
  String MakeInstantMethods();

  @DefaultMessage("MakeInstantFromMillis")
  @Description("")
  String MakeInstantFromMillisMethods();

  @DefaultMessage("Minute")
  @Description("")
  String MinuteMethods();

  @DefaultMessage("Month")
  @Description("")
  String MonthMethods();

  @DefaultMessage("MonthName")
  @Description("")
  String MonthNameMethods();

  @DefaultMessage("Now")
  @Description("")
  String NowMethods();

  @DefaultMessage("Second")
  @Description("")
  String SecondMethods();

  @DefaultMessage("SystemTime")
  @Description("")
  String SystemTimeMethods();

  @DefaultMessage("Weekday")
  @Description("")
  String WeekdayMethods();

  @DefaultMessage("WeekdayName")
  @Description("")
  String WeekdayNameMethods();

  @DefaultMessage("Year")
  @Description("")
  String YearMethods();

  @DefaultMessage("Open")
  @Description("")
  String OpenMethods();

  @DefaultMessage("CloseScreenAnimation")
  @Description("")
  String CloseScreenAnimationMethods();

  @DefaultMessage("OpenScreenAnimation")
  @Description("")
  String OpenScreenAnimationMethods();

  @DefaultMessage("DoQuery")
  @Description("")
  String DoQueryMethods();

  @DefaultMessage("ForgetLogin")
  @Description("")
  String ForgetLoginMethods();

  @DefaultMessage("SendQuery")
  @Description("")
  String SendQueryMethods();

  @DefaultMessage("GetInstanceLists")
  @Description("")
  String GetInstanceListsMethods();

  @DefaultMessage("GetMessages")
  @Description("")
  String GetMessagesMethods();

  @DefaultMessage("Invite")
  @Description("")
  String InviteMethods();

  @DefaultMessage("LeaveInstance")
  @Description("")
  String LeaveInstanceMethods();

  @DefaultMessage("MakeNewInstance")
  @Description("")
  String MakeNewInstanceMethods();

  @DefaultMessage("ServerCommand")
  @Description("")
  String ServerCommandMethods();

  @DefaultMessage("SetInstance")
  @Description("")
  String SetInstanceMethods();

  @DefaultMessage("SetLeader")
  @Description("")
  String SetLeaderMethods();

  @DefaultMessage("Bounce")
  @Description("")
  String BounceMethods();

  @DefaultMessage("CollidingWith")
  @Description("")
  String CollidingWithMethods();

  @DefaultMessage("MoveIntoBounds")
  @Description("")
  String MoveIntoBoundsMethods();

  @DefaultMessage("MoveTo")
  @Description("")
  String MoveToMethods();

  @DefaultMessage("PointInDirection")
  @Description("")
  String PointInDirectionMethods();

  @DefaultMessage("PointTowards")
  @Description("")
  String PointTowardsMethods();

  @DefaultMessage("LatitudeFromAddress")
  @Description("")
  String LatitudeFromAddressMethods();

  @DefaultMessage("LongitudeFromAddress")
  @Description("")
  String LongitudeFromAddressMethods();

  @DefaultMessage("LogError")
  @Description("")
  String LogErrorMethods();

  @DefaultMessage("LogInfo")
  @Description("")
  String LogInfoMethods();

  @DefaultMessage("LogWarning")
  @Description("")
  String LogWarningMethods();

  @DefaultMessage("ShowAlert")
  @Description("")
  String ShowAlertMethods();

  @DefaultMessage("ShowChooseDialog")
  @Description("")
  String ShowChooseDialogMethods();

  @DefaultMessage("ShowMessageDialog")
  @Description("")
  String ShowMessageDialogMethods();

  @DefaultMessage("ShowTextDialog")
  @Description("")
  String ShowTextDialogMethods();

  @DefaultMessage("ShowProgressDialog")
  @Description("")
  String ShowProgressDialogMethods();

  @DefaultMessage("DismissProgressDialog")
  @Description("")
  String DismissProgressDialogMethods();

  @DefaultMessage("GetColor")
  @Description("")
  String GetColorMethods();

  @DefaultMessage("GetLightLevel")
  @Description("")
  String GetLightLevelMethods();

  @DefaultMessage("DeleteFile")
  @Description("")
  String DeleteFileMethods();

  @DefaultMessage("DownloadFile")
  @Description("")
  String DownloadFileMethods();

  @DefaultMessage("GetBatteryLevel")
  @Description("")
  String GetBatteryLevelMethods();

  @DefaultMessage("GetBrickName")
  @Description("")
  String GetBrickNameMethods();

  @DefaultMessage("GetCurrentProgramName")
  @Description("")
  String GetCurrentProgramNameMethods();

  @DefaultMessage("GetFirmwareVersion")
  @Description("")
  String GetFirmwareVersionMethods();

  @DefaultMessage("GetInputValues")
  @Description("")
  String GetInputValuesMethods();

  @DefaultMessage("GetOutputState")
  @Description("")
  String GetOutputStateMethods();

  @DefaultMessage("KeepAlive")
  @Description("")
  String KeepAliveMethods();

  @DefaultMessage("ListFiles")
  @Description("")
  String ListFilesMethods();

  @DefaultMessage("LsGetStatus")
  @Description("")
  String LsGetStatusMethods();

  @DefaultMessage("LsRead")
  @Description("")
  String LsReadMethods();

  @DefaultMessage("MessageRead")
  @Description("")
  String MessageReadMethods();

  @DefaultMessage("MessageWrite")
  @Description("")
  String MessageWriteMethods();

  @DefaultMessage("PlaySoundFile")
  @Description("")
  String PlaySoundFileMethods();

  @DefaultMessage("PlayTone")
  @Description("")
  String PlayToneMethods();

  @DefaultMessage("ResetInputScaledValue")
  @Description("")
  String ResetInputScaledValueMethods();

  @DefaultMessage("ResetMotorPosition")
  @Description("")
  String ResetMotorPositionMethods();

  @DefaultMessage("SetBrickName")
  @Description("")
  String SetBrickNameMethods();

  @DefaultMessage("SetInputMode")
  @Description("")
  String SetInputModeMethods();

  @DefaultMessage("SetOutputState")
  @Description("")
  String SetOutputStateMethods();

  @DefaultMessage("StartProgram")
  @Description("")
  String StartProgramMethods();

  @DefaultMessage("StopProgram")
  @Description("")
  String StopProgramMethods();

  @DefaultMessage("StopSoundPlayback")
  @Description("")
  String StopSoundPlaybackMethods();

  @DefaultMessage("LsWrite")
  @Description("")
  String LsWriteMethods();

  @DefaultMessage("MoveBackward")
  @Description("")
  String MoveBackwardMethods();

  @DefaultMessage("MoveBackwardIndefinitely")
  @Description("")
  String MoveBackwardIndefinitelyMethods();

  @DefaultMessage("MoveForward")
  @Description("")
  String MoveForwardMethods();

  @DefaultMessage("MoveForwardIndefinitely")
  @Description("")
  String MoveForwardIndefinitelyMethods();

  @DefaultMessage("Stop")
  @Description("")
  String StopMethods();

  @DefaultMessage("TurnClockwiseIndefinitely")
  @Description("")
  String TurnClockwiseIndefinitelyMethods();

  @DefaultMessage("TurnCounterClockwiseIndefinitely")
  @Description("")
  String TurnCounterClockwiseIndefinitelyMethods();

  @DefaultMessage("GetSoundLevel")
  @Description("")
  String GetSoundLevelMethods();

  @DefaultMessage("IsPressed")
  @Description("")
  String IsPressedMethods();

  @DefaultMessage("GetDistance")
  @Description("")
  String GetDistanceMethods();

  @DefaultMessage("Pause")
  @Description("")
  String PauseMethods();

  @DefaultMessage("Reset")
  @Description("")
  String ResetMethods();

  @DefaultMessage("Resume")
  @Description("")
  String ResumeMethods();

  @DefaultMessage("Start")
  @Description("")
  String StartMethods();

  @DefaultMessage("MakePhoneCall")
  @Description("")
  String MakePhoneCallMethods();

  @DefaultMessage("GetWifiIpAddress")
  @Description("")
  String GetWifiIpAddressMethods();

  @DefaultMessage("isConnected")
  @Description("")
  String isConnectedMethods();

  @DefaultMessage("setHmacSeedReturnCode")
  @Description("")
  String setHmacSeedReturnCodeMethods();

  @DefaultMessage("startHTTPD")
  @Description("")
  String startHTTPDMethods();

  @DefaultMessage("Vibrate")
  @Description("")
  String VibrateMethods();

  @DefaultMessage("GetText")
  @Description("")
  String GetTextMethods();

  @DefaultMessage("HideKeyboard")
  @Description("")
  String HideKeyboardMethods();

  @DefaultMessage("Speak")
  @Description("")
  String SpeakMethods();

  @DefaultMessage("SendMessage")
  @Description("")
  String SendMessageMethods();

  @DefaultMessage("GetValue")
  @Description("")
  String GetValueMethods();

  @DefaultMessage("StoreValue")
  @Description("")
  String StoreValueMethods();

  @DefaultMessage("InitializeValue")
  @Description("")
  String InitializeValueMethods();

  @DefaultMessage("Authorize")
  @Description("")
  String AuthorizeMethods();

  @DefaultMessage("CheckAuthorized")
  @Description("")
  String CheckAuthorizedMethods();

  @DefaultMessage("DeAuthorize")
  @Description("")
  String DeAuthorizeMethods();

  @DefaultMessage("DirectMessage")
  @Description("")
  String DirectMessageMethods();

  @DefaultMessage("Follow")
  @Description("")
  String FollowMethods();

  @DefaultMessage("RequestDirectMessages")
  @Description("")
  String RequestDirectMessagesMethods();

  @DefaultMessage("RequestFollowers")
  @Description("")
  String RequestFollowersMethods();

  @DefaultMessage("RequestFriendTimeline")
  @Description("")
  String RequestFriendTimelineMethods();

  @DefaultMessage("RequestMentions")
  @Description("")
  String RequestMentionsMethods();

  @DefaultMessage("SearchTwitter")
  @Description("")
  String SearchTwitterMethods();

  @DefaultMessage("SetStatus")
  @Description("")
  String SetStatusMethods();

  @DefaultMessage("StopFollowing")
  @Description("")
  String StopFollowingMethods();

  @DefaultMessage("GetDuration")
  @Description("")
  String GetDurationMethods();

  @DefaultMessage("SeekTo")
  @Description("")
  String SeekToMethods();

  @DefaultMessage("DoScan")
  @Description("")
  String DoScanMethods();

  @DefaultMessage("RequestBallot")
  @Description("")
  String RequestBallotMethods();

  @DefaultMessage("SendBallot")
  @Description("")
  String SendBallotMethods();

  @DefaultMessage("BuildPostData")
  @Description("")
  String BuildPostDataMethods();

  @DefaultMessage("ClearCookies")
  @Description("")
  String ClearCookiesMethods();

  @DefaultMessage("Get")
  @Description("")
  String GetMethods();

  @DefaultMessage("HtmlTextDecode")
  @Description("")
  String HtmlTextDecodeMethods();

  @DefaultMessage("JsonTextDecode")
  @Description("")
  String JsonTextDecodeMethods();

  @DefaultMessage("XmlTextDecode")
  @Description("")
  String XmlTextDecodeMethods();

  @DefaultMessage("PostFile")
  @Description("")
  String PostFileMethods();

  @DefaultMessage("PostText")
  @Description("")
  String PostTextMethods();

  @DefaultMessage("PostTextWithEncoding")
  @Description("")
  String PostTextWithEncodingMethods();

  @DefaultMessage("UriEncode")
  @Description("")
  String UriEncodeMethods();

  @DefaultMessage("CanGoBack")
  @Description("")
  String CanGoBackMethods();

  @DefaultMessage("CanGoForward")
  @Description("")
  String CanGoForwardMethods();

  @DefaultMessage("ClearLocations")
  @Description("")
  String ClearLocationsMethods();

  @DefaultMessage("ClearCaches")
  @Description("")
  String ClearCachesMethods();

  @DefaultMessage("GoBack")
  @Description("")
  String GoBackMethods();

  @DefaultMessage("GoForward")
  @Description("")
  String GoForwardMethods();

  @DefaultMessage("GoHome")
  @Description("")
  String GoHomeMethods();

  @DefaultMessage("GoToUrl")
  @Description("")
  String GoToUrlMethods();

  @DefaultMessage("AppendToFile")
  @Description("")
  String AppendToFileMethods();

  @DefaultMessage("Delete")
  @Description("")
  String DeleteMethods();

  @DefaultMessage("ReadFrom")
  @Description("")
  String ReadFromMethods();

  @DefaultMessage("SaveFile")
  @Description("")
  String SaveFileMethods();

  @DefaultMessage("doFault")
  @Description("")
  String doFaultMethods();

  @DefaultMessage("getVersionName")
  @Description("")
  String getVersionNameMethods();

  @DefaultMessage("installURL")
  @Description("")
  String installURLMethods();

  @DefaultMessage("isDirect")
  @Description("")
  String isDirectMethods();

  @DefaultMessage("setAssetsLoaded")
  @Description("")
  String setAssetsLoadedMethods();

  @DefaultMessage("shutdown")
  @Description("")
  String shutdownMethods();

  @DefaultMessage("ShareFile")
  @Description("")
  String ShareFileMethods();

  @DefaultMessage("ShareFileWithMessage")
  @Description("")
  String ShareFileWithMessageMethods();

  @DefaultMessage("ShareMessage")
  @Description("")
  String ShareMessageMethods();

  @DefaultMessage("Play")
  @Description("")
  String PlayMethods();

  @DefaultMessage("DisplayDropdown")
  @Description("")
  String DisplayDropdownMethods();

  @DefaultMessage("ClearAll")
  @Description("")
  String ClearAllMethods();

  @DefaultMessage("ClearTag")
  @Description("")
  String ClearTagMethods();

  @DefaultMessage("GetTags")
  @Description("")
  String GetTagsMethods();

  @DefaultMessage("Tweet")
  @Description("")
  String TweetMethods();

  @DefaultMessage("TweetWithImage")
  @Description("")
  String TweetWithImageMethods();

  @DefaultMessage("BuildRequestData")
  @Description("")
  String BuildRequestDataMethods();

  @DefaultMessage("PutFile")
  @Description("")
  String PutFileMethods();

  @DefaultMessage("PutText")
  @Description("")
  String PutTextMethods();

  @DefaultMessage("PutTextWithEncoding")
  @Description("")
  String PutTextWithEncodingMethods();

  @DefaultMessage("RequestTranslation")
  @Description("")
  String RequestTranslationMethods();

  // FIRST Tech Challenge methods
  @DefaultMessage("Calibrate")
  @Description("")
  String CalibrateMethods();

  @DefaultMessage("ConvertColorToHSV")
  @Description("")
  String ConvertColorToHSVMethods();

  @DefaultMessage("ConvertHSVToColor")
  @Description("")
  String ConvertHSVToColorMethods();

  @DefaultMessage("ConvertHSVToColorWithAlpha")
  @Description("")
  String ConvertHSVToColorWithAlphaMethods();

  @DefaultMessage("ConvertRGBToHSV")
  @Description("")
  String ConvertRGBToHSVMethods();

  @DefaultMessage("CopyBufferIntoWriteBuffer")
  @Description("")
  String CopyBufferIntoWriteBufferMethods();

  @DefaultMessage("CopyBytes")
  @Description("")
  String CopyBytesMethods();

  @DefaultMessage("CreateARGB")
  @Description("")
  String CreateARGBMethods();

  @DefaultMessage("CreateByteArray")
  @Description("")
  String CreateByteArrayMethods();

  @DefaultMessage("CreateHSV")
  @Description("")
  String CreateHSVMethods();

  @DefaultMessage("CreateRGB")
  @Description("")
  String CreateRGBMethods();

  @DefaultMessage("Enable")
  @Description("")
  String EnableMethods();

  @DefaultMessage("Enable9v")
  @Description("")
  String Enable9vMethods();

  @DefaultMessage("EnableAnalogReadMode")
  @Description("")
  String EnableAnalogReadModeMethods();

  @DefaultMessage("EnableI2cReadMode")
  @Description("")
  String EnableI2cReadModeMethods();

  @DefaultMessage("EnableI2cWriteMode")
  @Description("")
  String EnableI2cWriteModeMethods();

  @DefaultMessage("EnableLed")
  @Description("")
  String EnableLedMethods();

  @DefaultMessage("ExtractAlpha")
  @Description("")
  String ExtractAlphaMethods();

  @DefaultMessage("ExtractBlue")
  @Description("")
  String ExtractBlueMethods();

  @DefaultMessage("ExtractGreen")
  @Description("")
  String ExtractGreenMethods();

  @DefaultMessage("ExtractHue")
  @Description("")
  String ExtractHueMethods();

  @DefaultMessage("ExtractRed")
  @Description("")
  String ExtractRedMethods();

  @DefaultMessage("ExtractSaturation")
  @Description("")
  String ExtractSaturationMethods();

  @DefaultMessage("ExtractValue")
  @Description("")
  String ExtractValueMethods();

  @DefaultMessage("Get1ByteNumberFromByteArray")
  @Description("")
  String Get1ByteNumberFromByteArrayMethods();

  @DefaultMessage("Get2ByteNumberFromByteArray")
  @Description("")
  String Get2ByteNumberFromByteArrayMethods();

  @DefaultMessage("Get4ByteNumberFromByteArray")
  @Description("")
  String Get4ByteNumberFromByteArrayMethods();

  @DefaultMessage("Get8ByteNumberFromByteArray")
  @Description("")
  String Get8ByteNumberFromByteArrayMethods();

  @DefaultMessage("GetAnalogInputValue")
  @Description("")
  String GetAnalogInputValueMethods();

  @DefaultMessage("GetCopyOfReadBuffer")
  @Description("")
  String GetCopyOfReadBufferMethods();

  @DefaultMessage("GetCopyOfWriteBuffer")
  @Description("")
  String GetCopyOfWriteBufferMethods();

  @DefaultMessage("GetDifferentialControlLoopCoefficientD")
  @Description("")
  String GetDifferentialControlLoopCoefficientDMethods();

  @DefaultMessage("GetDifferentialControlLoopCoefficientI")
  @Description("")
  String GetDifferentialControlLoopCoefficientIMethods();

  @DefaultMessage("GetDifferentialControlLoopCoefficientP")
  @Description("")
  String GetDifferentialControlLoopCoefficientPMethods();

  @DefaultMessage("GetDigitalChannelMode")
  @Description("")
  String GetDigitalChannelModeMethods();

  @DefaultMessage("GetDigitalChannelState")
  @Description("")
  String GetDigitalChannelStateMethods();

  @DefaultMessage("GetDigitalInputStateByte")
  @Description("")
  String GetDigitalInputStateByteMethods();

  @DefaultMessage("GetDigitalIOControlByte")
  @Description("")
  String GetDigitalIOControlByteMethods();

  @DefaultMessage("GetDigitalOutputStateByte")
  @Description("")
  String GetDigitalOutputStateByteMethods();

  @DefaultMessage("GetGearRatio")
  @Description("")
  String GetGearRatioMethods();

  @DefaultMessage("GetLEDState")
  @Description("")
  String GetLEDStateMethods();

  @DefaultMessage("GetMotorChannelMode")
  @Description("")
  String GetMotorChannelModeMethods();

  @DefaultMessage("GetMotorCurrentPosition")
  @Description("")
  String GetMotorCurrentPositionMethods();

  @DefaultMessage("GetMotorPower")
  @Description("")
  String GetMotorPowerMethods();

  @DefaultMessage("GetMotorPowerFloat")
  @Description("")
  String GetMotorPowerFloatMethods();

  @DefaultMessage("GetMotorTargetPosition")
  @Description("")
  String GetMotorTargetPositionMethods();

  @DefaultMessage("GetPowerFloat")
  @Description("")
  String GetPowerFloatMethods();

  @DefaultMessage("GetPulseWidthOutputTime")
  @Description("")
  String GetPulseWidthOutputTimeMethods();

  @DefaultMessage("GetPulseWidthPeriod")
  @Description("")
  String GetPulseWidthPeriodMethods();

  @DefaultMessage("GetPwmStatus")
  @Description("")
  String GetPwmStatusMethods();

  @DefaultMessage("GetReadBuffer")
  @Description("")
  String GetReadBufferMethods();

  @DefaultMessage("GetRuntime")
  @Description("")
  String GetRuntimeMethods();

  @DefaultMessage("GetServoPosition")
  @Description("")
  String GetServoPositionMethods();

  @DefaultMessage("GetSwitches")
  @Description("")
  String GetSwitchesMethods();

  @DefaultMessage("IndividualSensorAngle")
  @Description("")
  String IndividualSensorAngleMethods();

  @DefaultMessage("IndividualSensorStrength")
  @Description("")
  String IndividualSensorStrengthMethods();

  @DefaultMessage("Initialize")
  @Description("")
  String InitializeMethods();

  @DefaultMessage("IsBitSet")
  @Description("")
  String IsBitSetMethods();

  @DefaultMessage("IsBusy")
  @Description("")
  String IsBusyMethods();

  @DefaultMessage("IsCalibrating")
  @Description("")
  String IsCalibratingMethods();

  @DefaultMessage("IsI2cPortActionFlagSet")
  @Description("")
  String IsI2cPortActionFlagSetMethods();

  @DefaultMessage("IsI2cPortInReadMode")
  @Description("")
  String IsI2cPortInReadModeMethods();

  @DefaultMessage("IsI2cPortInWriteMode")
  @Description("")
  String IsI2cPortInWriteModeMethods();

  @DefaultMessage("IsI2cPortReady")
  @Description("")
  String IsI2cPortReadyMethods();

  @DefaultMessage("IsTouchSensorPressed")
  @Description("")
  String IsTouchSensorPressedMethods();

  @DefaultMessage("LengthOfByteArray")
  @Description("")
  String LengthOfByteArrayMethods();

  @DefaultMessage("Log")
  @Description("")
  String LogMethods();

  @DefaultMessage("LogDevices")
  @Description("")
  String LogDevicesMethods();

  @DefaultMessage("OpModeIsActive")
  @Description("")
  String OpModeIsActiveMethods();

  @DefaultMessage("ParseColor")
  @Description("")
  String ParseColorMethods();

  @DefaultMessage("Put1ByteNumberIntoByteArray")
  @Description("")
  String Put1ByteNumberIntoByteArrayMethods();

  @DefaultMessage("Put2ByteNumberIntoByteArray")
  @Description("")
  String Put2ByteNumberIntoByteArrayMethods();

  @DefaultMessage("Put4ByteNumberIntoByteArray")
  @Description("")
  String Put4ByteNumberIntoByteArrayMethods();

  @DefaultMessage("Put8ByteNumberIntoByteArray")
  @Description("")
  String Put8ByteNumberIntoByteArrayMethods();

  @DefaultMessage("PwmDisable")
  @Description("")
  String PwmDisableMethods();

  @DefaultMessage("PwmEnable")
  @Description("")
  String PwmEnableMethods();

  @DefaultMessage("RangeClip")
  @Description("")
  String RangeClipMethods();

  @DefaultMessage("RangeScale")
  @Description("")
  String RangeScaleMethods();

  @DefaultMessage("ReadAnalog")
  @Description("")
  String ReadAnalogMethods();

  @DefaultMessage("ReadI2cCacheFromController")
  @Description("")
  String ReadI2cCacheFromControllerMethods();

  @DefaultMessage("ResetZAxisIntegrator")
  @Description("")
  String ResetZAxisIntegratorMethods();

  @DefaultMessage("ScaleRange")
  @Description("")
  String ScaleRangeMethods();

  @DefaultMessage("SetAnalogOutputFrequency")
  @Description("")
  String SetAnalogOutputFrequencyMethods();

  @DefaultMessage("SetAnalogOutputMode")
  @Description("")
  String SetAnalogOutputModeMethods();

  @DefaultMessage("SetAnalogOutputVoltage")
  @Description("")
  String SetAnalogOutputVoltageMethods();

  @DefaultMessage("SetDifferentialControlLoopCoefficients")
  @Description("")
  String SetDifferentialControlLoopCoefficientsMethods();

  @DefaultMessage("SetDigitalChannelMode")
  @Description("")
  String SetDigitalChannelModeMethods();

  @DefaultMessage("SetDigitalChannelState")
  @Description("")
  String SetDigitalChannelStateMethods();

  @DefaultMessage("SetDigitalIOControlByte")
  @Description("")
  String SetDigitalIOControlByteMethods();

  @DefaultMessage("SetDigitalLine")
  @Description("")
  String SetDigitalLineMethods();

  @DefaultMessage("SetDigitalOutputByte")
  @Description("")
  String SetDigitalOutputByteMethods();

  @DefaultMessage("SetGearRatio")
  @Description("")
  String SetGearRatioMethods();

  @DefaultMessage("SetI2cPortActionFlag")
  @Description("")
  String SetI2cPortActionFlagMethods();

  @DefaultMessage("SetJoystickDeadzone")
  @Description("")
  String SetJoystickDeadzoneMethods();

  @DefaultMessage("SetLED")
  @Description("")
  String SetLEDMethods();

  @DefaultMessage("SetMode")
  @Description("")
  String SetModeMethods();

  @DefaultMessage("SetMotorChannelMode")
  @Description("")
  String SetMotorChannelModeMethods();

  @DefaultMessage("SetMotorPower")
  @Description("")
  String SetMotorPowerMethods();

  @DefaultMessage("SetMotorPowerForGroup")
  @Description("")
  String SetMotorPowerForGroupMethods();

  @DefaultMessage("SetMotorPowerFloat")
  @Description("")
  String SetMotorPowerFloatMethods();

  @DefaultMessage("SetMotorTargetPosition")
  @Description("")
  String SetMotorTargetPositionMethods();

  @DefaultMessage("SetPowerFloat")
  @Description("")
  String SetPowerFloatMethods();

  @DefaultMessage("SetPulseWidthOutputTime")
  @Description("")
  String SetPulseWidthOutputTimeMethods();

  @DefaultMessage("SetPulseWidthPeriod")
  @Description("")
  String SetPulseWidthPeriodMethods();

  @DefaultMessage("SetServoPosition")
  @Description("")
  String SetServoPositionMethods();

  @DefaultMessage("SetServoPositionAndSpeed")
  @Description("")
  String SetServoPositionAndSpeedMethods();

  @DefaultMessage("Sleep")
  @Description("")
  String SleepMethods();

  @DefaultMessage("TelemetryAddNumericData")
  @Description("")
  String TelemetryAddNumericDataMethods();

  @DefaultMessage("TelemetryAddTextData")
  @Description("")
  String TelemetryAddTextDataMethods();

  @DefaultMessage("ToString")
  @Description("")
  String ToStringMethods();

  @DefaultMessage("WaitForNextHardwareCycle")
  @Description("")
  String WaitForNextHardwareCycleMethods();

  @DefaultMessage("WaitForStart")
  @Description("")
  String WaitForStartMethods();

  @DefaultMessage("WaitOneFullHardwareCycle")
  @Description("")
  String WaitOneFullHardwareCycleMethods();

  @DefaultMessage("WriteI2cCacheToController")
  @Description("")
  String WriteI2cCacheToControllerMethods();

  @DefaultMessage("WriteI2cPortFlagOnlyToController")
  @Description("")
  String WriteI2cPortFlagOnlyToControllerMethods();


  //Mock Components
  @DefaultMessage("add items...")
  @Description("")
  String MockSpinnerAddItems();

  //help strings
  @DefaultMessage("Non-visible component that can detect shaking and measure acceleration approximately in three dimensions using SI units (m/s<sup>2</sup>).  The components are: <ul>\n<li> <strong>xAccel</strong>: 0 when the phone is at rest on a flat      surface, positive when the phone is tilted to the right (i.e.,      its left side is raised), and negative when the phone is tilted      to the left (i.e., its right size is raised).</li>\n <li> <strong>yAccel</strong>: 0 when the phone is at rest on a flat      surface, positive when its bottom is raised, and negative when      its top is raised. </li>\n <li> <strong>zAccel</strong>: Equal to -9.8 (earth\"s gravity in meters per      second per second when the device is at rest parallel to the ground      with the display facing up,      0 when perpindicular to the ground, and +9.8 when facing down.       The value can also be affected by accelerating it with or against      gravity. </li></ul>")
  @Description("")
  String AccelerometerSensorHelpStringComponentPallette();

  @DefaultMessage("A component that can launch an activity using the <code>StartActivity</code> method.<p>Activities that can be launched include: <ul> \n<li> starting other App Inventor for Android apps </li> \n<li> starting the camera application </li> \n<li> performing web search </li> \n<li> opening a browser to a specified web page</li> \n<li> opening the map application to a specified location</li></ul> \nYou can also launch activities that return text data.  See the documentation on using the Activity Starter for examples.</p>")
  @Description("")
  String ActivityStarterHelpStringComponentPallette();

  @DefaultMessage("<p>A round \"sprite\" that can be placed on a <code>Canvas</code>, where it can react to touches and drags, interact with other sprites (<code>ImageSprite</code>s and other <code>Ball</code>s) and the edge of the Canvas, and move according to its property values.</p><p>For example, to have a <code>Ball</code> move 4 pixels toward the top of a <code>Canvas</code> every 500 milliseconds (half second), you would set the <code>Speed</code> property to 4 [pixels], the <code>Interval</code> property to 500 [milliseconds], the <code>Heading</code> property to 90 [degrees], and the <code>Enabled</code> property to <code>True</code>.  These and its other properties can be changed at any time.</p><p>The difference between a Ball and an <code>ImageSprite</code> is that the latter can get its appearance from an image file, while a Ball\"s appearance can only be changed by varying its <code>PaintColor</code> and <code>Radius</code> properties.</p>")
  @Description("")
  String BallHelpStringComponentPallette();

  @DefaultMessage("Component for using the Barcode Scanner to read a barcode")
  @Description("")
  String BarcodeScannerHelpStringComponentPallette();

  @DefaultMessage("Bluetooth client component")
  @Description("")
  String BluetoothClientHelpStringComponentPallette();

  @DefaultMessage("Bluetooth server component")
  @Description("")
  String BluetoothServerHelpStringComponentPallette();

  @DefaultMessage("Button with the ability to detect clicks.  Many aspects of its appearance can be changed, as well as whether it is clickable (<code>Enabled</code>), can be changed in the Designer or in the Blocks Editor.")
  @Description("")
  String ButtonHelpStringComponentPallette();

  @DefaultMessage("A component to record a video using the device\"s camcorder.After the video is recorded, the name of the file on the phone containing the clip is available as an argument to the AfterRecording event. The file name can be used, for example, to set the source property of a VideoPlayer component.")
  @Description("")
  String CamcorderHelpStringComponentPallette();

  @DefaultMessage("A component to take a picture using the device\"s camera. After the picture is taken, the name of the file on the phone containing the picture is available as an argument to the AfterPicture event. The file name can be used, for example, to set the Picture property of an Image component.")
  @Description("")
  String CameraHelpStringComponentPallette();

  @DefaultMessage("<p>A two-dimensional touch-sensitive rectangular panel on which drawing can be done and sprites can be moved.</p> <p>The <code>BackgroundColor</code>, <code>PaintColor</code>, <code>BackgroundImage</code>, <code>Width</code>, and <code>Height</code> of the Canvas can be set in either the Designer or in the Blocks Editor.  The <code>Width</code> and <code>Height</code> are measured in pixels and must be positive.</p><p>Any location on the Canvas can be specified as a pair of (X, Y) values, where <ul> <li>X is the number of pixels away from the left edge of the Canvas</li><li>Y is the number of pixels away from the top edge of the Canvas</li></ul>.</p> <p>There are events to tell when and where a Canvas has been touched or a <code>Sprite</code> (<code>ImageSprite</code> or <code>Ball</code>) has been dragged.  There are also methods for drawing points, lines, and circles.</p>")
  @Description("")
  String CanvasHelpStringComponentPallette();

  @DefaultMessage("Checkbox that raises an event when the user clicks on it. There are many properties affecting its appearance that can be set in the Designer or Blocks Editor.")
  @Description("")
  String CheckBoxHelpStringComponentPallette();

  @DefaultMessage("Non-visible component that provides the instant in time "
    + "using the internal clock on the phone. It can fire a timer at "
    + "regularly set intervals and perform time calculations, "
    + "manipulations, and conversions.</p> <p>Methods to convert an "
    + "instant to text are also available. Acceptable patterns are "
    + "empty string, MM/DD/YYYY HH:mm:ss a, or MMM d, yyyy "
    + "HH:mm. The empty string will provide the default format, "
    + "which is \"MMM d, yyyy HH:mm:ss a\" for FormatDateTime \"MMM "
    + "d, yyyy\" for FormatDate.  To see all possible format, "
    + "please see <a "
    + "href=\"https://docs.oracle.com/javase/7/docs/api/java/text/SimpleDateFormat.html\" "
    + "target=\"_blank\"> here</a>.")
  @Description("")
  String ClockHelpStringComponentPallette();

  @DefaultMessage("A button that, when clicked on, displays a list of the contacts to choose among. After the user has made a selection, the following properties will be set to information about the chosen contact: <ul>\n<li> <code>ContactName</code>: the contact's name </li>\n <li> <code>EmailAddress</code>: the contact's primary email address </li>\n <li> <code>ContactUri</code>: the contact's URI on the device </li>\n <li> <code>Picture</code>: the name of the file containing the contact's image, which can be used as a <code>Picture</code> property value for the <code>Image</code> or <code>ImageSprite</code> component.</li></ul>\n</p><p>Other properties affect the appearance of the button (<code>TextAlignment</code>, <code>BackgroundColor</code>, etc.) and whether it can be clicked on (<code>Enabled</code>).\n</p><p>Picking is not supported on all phones.  If it fails, this component will show a notification.  The error behavior can be overridden with the Screen.ErrorOccurred event handler.")
  @Description("")
  String ContactPickerHelpStringComponentPallette();

  @DefaultMessage("<p>A button that, when clicked on, launches a popup dialog to allow the user to select a date.</p>")
  @Description("")
  String DatePickerHelpStringComponentPallette();

  @DefaultMessage("An EmailPicker is a kind of text box.  If the user begins entering the name or email address of a contact, the phone will show a dropdown menu of choices that complete the entry.  If there are many contacts, the dropdown can take several seconds to appear, and can show intermediate results while the matches are being computed. <p>The initial contents of the text box and the contents< after user entry is in the <code>Text</code> property.  If the <code>Text</code> property is initially empty, the contents of the <code>Hint</code> property will be faintly shown in the text box as a hint to the user.</p>\n <p>Other properties affect the appearance of the text box (<code>TextAlignment</code>, <code>BackgroundColor</code>, etc.) and whether it can be used (<code>Enabled</code>).</p>\n<p>Text boxes like this are usually used with <code>Button</code> components, with the user clicking on the button when text entry is complete.")
  @Description("")
  String EmailPickerHelpStringComponentPallette();

  @DefaultMessage("Non-visible component for storing and retrieving files. Use this component to write or read files on your device. The default behaviour is to write files to the private data directory associated with your App. The Companion is special cased to write files to /sdcard/AppInventor/data to facilitate debugging. If the file path starts with a slash (/), then the file is created relative to /sdcard. For example writing a file to /myFile.txt will write the file in /sdcard/myFile.txt.")
  @Description("")
  String FileHelpStringComponentPallette();

  @DefaultMessage("Top-level component containing all other components in the program")
  @Description("")
  String FormHelpStringComponentPallette();

  @DefaultMessage("<p>A non-visible component that communicates with Google Fusion Tables.  Fusion Tables let you store, share, query and visualize data tables; this component lets you query, create, and modify these tables.</p> <p>This component uses the <a href=\"https://developers.google.com/fusiontables/docs/v1/getting_started\" target=\"_blank\">Fusion Tables API V1.0</a>.  <p>Applications using Fusion Tables must authentication to Google\"s servers. There are two ways this can be done. The first way uses an API Key which you the developer obtain (see below). With this approach end-users must also login to access a Fusion Table.  The second approach is to use a Service Account. With this approach you create credentials and a special \"Service Account Email Address\" which you obtain from the <a href=\"https://code.google.com/apis/console/\" target=\"_blank\">Google APIs Console</a>.  You then tell the Fusion Table Control the name of the Service Account Email address and upload the secret key as an asset to your application and set the KeyFile property to point at this file. Finally you check the \"UseServiceAuthentication\" checkbox in the designer.  When using a Service Account, end-users do not need to login to use Fusion Tables, your service account authenticates all access.</p> <p>To get an API key, follow these instructions.</p> <ol> <li>Go to your <a href=\"https://code.google.com/apis/console/\" target=\"_blank\">Google APIs Console</a> and login if necessary.</li> <li>Select the <i>Services</i> item from the menu on the left.</li> <li>Choose the <i>Fusiontables</i> service from the list provided and turn it on.</li> <li>Go back to the main menu and select the <i>API Access</i> item. </li> </ol> <p>Your API Key will be near the bottom of that pane in the section called \"Simple API Access\".  You will have to provide that key as the value for the <i>ApiKey</i> property in your Fusiontables app.</p> <p>Once you have an API key, set the value of the <i>Query</i> property to a valid Fusiontables SQL query and call <i>SendQuery</i> to execute the query.  App Inventor will send the query to the Fusion Tables server and the <i>GotResult</i> block will fire when a result is returned from the server.  Query results will be returned in CSV format, and can be converted to list format using the \"list from csv table\" or \"list from csv row\" blocks.</p> <p>Note that you do not need to worry about UTF-encoding the query.  But you do need to make sure the query follows the syntax described in <a href=\"https://developers.google.com/fusiontables/docs/v1/getting_started\" target=\"_blank\">the reference manual</a>, which means that things like capitalization for names of columns matters, and that single quotes must be used around column names if there are spaces in them.</p>")
  @Description("")
  String FusiontablesControlHelpStringComponentPallette();

  @DefaultMessage("Provides a way for applications to communicate with online game servers")
  @Description("")
  String GameClientHelpStringComponentPallette();

  @DefaultMessage("<p>Non-visible component that can measure angular velocity in three dimensions in units of degrees per second.</p><p>In order to function, the component must have its <code>Enabled</code> property set to True, and the device must have a gyroscope sensor.</p>")
  @Description("")
  String GyroscopeSensorHelpStringComponentPallette();

  @DefaultMessage("<p>A formatting element in which to place components that should be displayed from left to right.  If you wish to have components displayed one over another, use <code>VerticalArrangement</code> instead.</p>")
  @Description("")
  String HorizontalArrangementHelpStringComponentPallette();

  @DefaultMessage("Component for displaying images.  The picture to display, and other aspects of the Image\"s appearance, can be specified in the Designer or in the Blocks Editor.")
  @Description("")
  String ImageHelpStringComponentPallette();

  @DefaultMessage("A special-purpose button. When the user taps an image picker, the device\"s image gallery appears, and the user can choose an image. After an image is picked, it is saved, and the <code>Selected</code> property will be the name of the file where the image is stored. In order to not fill up storage, a maximum of 10 images will be stored.  Picking more images will delete previous images, in order from oldest to newest.")
  @Description("")
  String ImagePickerHelpStringComponentPallette();

  @DefaultMessage("<p>A \"sprite\" that can be placed on a <code>Canvas</code>, where it can react to touches and drags, interact with other sprites (<code>Ball</code>s and other <code>ImageSprite</code>s) and the edge of the Canvas, and move according to its property values.  Its appearance is that of the image specified in its <code>Picture</code> property (unless its <code>Visible</code> property is <code>False</code>.</p> <p>To have an <code>ImageSprite</code> move 10 pixels to the left every 1000 milliseconds (one second), for example, you would set the <code>Speed</code> property to 10 [pixels], the <code>Interval</code> property to 1000 [milliseconds], the <code>Heading</code> property to 180 [degrees], and the <code>Enabled</code> property to <code>True</code>.  A sprite whose <code>Rotates</code> property is <code>True</code> will rotate its image as the sprite\"s <code>Heading</code> changes.  Checking for collisions with a rotated sprite currently checks the sprite\"s unrotated position so that collision checking will be inaccurate for tall narrow or short wide sprites that are rotated.  Any of the sprite properties can be changed at any time under program control.</p> ")
  @Description("")
  String ImageSpriteHelpStringComponentPallette();

  @DefaultMessage("A Label displays a piece of text, which is specified through the <code>Text</code> property.  Other properties, all of which can be set in the Designer or Blocks Editor, control the appearance and placement of the text.")
  @Description("")
  String LabelHelpStringComponentPallette();

  @DefaultMessage("<p>A button that, when clicked on, displays a list of texts for the user to choose among. The texts can be specified through the Designer or Blocks Editor by setting the <code>ElementsFromString</code> property to their string-separated concatenation (for example, <em>choice 1, choice 2, choice 3</em>) or by setting the <code>Elements</code> property to a List in the Blocks editor.</p><p>Setting property ShowFilterBar to true, will make the list searchable.  Other properties affect the appearance of the button (<code>TextAlignment</code>, <code>BackgroundColor</code>, etc.) and whether it can be clicked on (<code>Enabled</code>).</p>")
  @Description("")
  String ListPickerHelpStringComponentPallette();

  @DefaultMessage("<p>This is a visible component that allows to place a list of text elements in your Screen to display. <br> The list can be set using the ElementsFromString property or using the Elements block in the blocks editor.</p>")
  @Description("")
  String ListViewHelpStringComponentPallette();

  @DefaultMessage("Non-visible component providing location information, including longitude, latitude, altitude (if supported by the device), and address.  This can also perform \"geocoding\", converting a given address (not necessarily the current one) to a latitude (with the <code>LatitudeFromAddress</code> method) and a longitude (with the <code>LongitudeFromAddress</code> method).</p>\n<p>In order to function, the component must have its <code>Enabled</code> property set to True, and the device must have location sensing enabled through wireless networks or GPS satellites (if outdoors).</p>\nLocation information might not be immediately available when an app starts.  You\"ll have to wait a short time for a location provider to be found and used, or wait for the OnLocationChanged event")
  @Description("")
  String LocationSensorHelpStringComponentPallette();

  @DefaultMessage("<p>Non-visible component to provide NFC capabilities.  For now this component supports the reading and writing of text tags only (if supported by the device)</p><p>In order to read and write text tags, the component must have its <code>ReadMode</code> property set to True or False respectively.</p><p><strong>Note:</strong> This component will only work on Screen1 of any App Inventor app.</p>")
  @Description("")
  String NearFieldHelpStringComponentPallette();

  @DefaultMessage("The Notifier component displays alert dialogs, messages, and temporary alerts, and creates Android log entries through the following methods: <ul><li> ShowMessageDialog: displays a message which the user must dismiss by pressing a button.</li><li> ShowChooseDialog: displays a message two buttons to let the user choose one of two responses, for example, yes or no, after which the AfterChoosing event is raised.</li><li> ShowTextDialog: lets the user enter text in response to the message, after which the AfterTextInput event is raised. <li> ShowAlert: displays a temporary  alert that goes away by itself after a short time.</li><li> ShowProgressDialog: displays an alert with a loading spinner that cannot be dismissed by the user. It can only be dismissed by using the DismissProgressDialog block.</li><li> DismissProgressDialog: Dismisses the progress dialog displayed by ShowProgressDialog.</li><li> LogError: logs an error message to the Android log. </li><li> LogInfo: logs an info message to the Android log.</li><li> LogWarning: logs a warning message to the Android log.</li><li>The messages in the dialogs (but not the alert) can be formatted using the following HTML tags:&lt;b&gt;, &lt;big&gt;, &lt;blockquote&gt;, &lt;br&gt;, &lt;cite&gt;, &lt;dfn&gt;, &lt;div&gt;, &lt;em&gt;, &lt;small&gt;, &lt;strong&gt;, &lt;sub&gt;, &lt;sup&gt;, &lt;tt&gt;. &lt;u&gt;</li><li>You can also use the font tag to specify color, for example, &lt;font color=\"blue\"&gt;.  Some of the available color names are aqua, black, blue, fuchsia, green, grey, lime, maroon, navy, olive, purple, red, silver, teal, white, and yellow</li></ul>")
  @Description("")
  String NotifierHelpStringComponentPallette();

  @DefaultMessage("A component that provides a high-level interface to a color sensor on a LEGO MINDSTORMS NXT robot.")
  @Description("")
  String NxtColorSensorHelpStringComponentPallette();

  @DefaultMessage("A component that provides a low-level interface to a LEGO MINDSTORMS NXT robot, with functions to send NXT Direct Commands.")
  @Description("")
  String NxtDirectCommandsHelpStringComponentPallette();

  @DefaultMessage("A component that provides a high-level interface to a LEGO MINDSTORMS NXT robot, with functions that can move and turn the robot.")
  @Description("")
  String NxtDriveHelpStringComponentPallette();

  @DefaultMessage("A component that provides a high-level interface to a light sensor on a LEGO MINDSTORMS NXT robot.")
  @Description("")
  String NxtLightSensorHelpStringComponentPallette();

  @DefaultMessage("A component that provides a high-level interface to a sound sensor on a LEGO MINDSTORMS NXT robot.")
  @Description("")
  String NxtSoundSensorHelpStringComponentPallette();

  @DefaultMessage("A component that provides a high-level interface to a touch sensor on a LEGO MINDSTORMS NXT robot.")
  @Description("")
  String NxtTouchSensorHelpStringComponentPallette();

  @DefaultMessage("A component that provides a high-level interface to an ultrasonic sensor on a LEGO MINDSTORMS NXT robot.")
  @Description("")
  String NxtUltrasonicSensorHelpStringComponentPallette();

  @DefaultMessage("<p>Non-visible component providing information about the device\"s physical orientation in three dimensions: <ul> <li> <strong>Roll</strong>: 0 degrees when the device is level, increases to      90 degrees as the device is tilted up on its left side, and      decreases to -90 degrees when the device is tilted up on its right side.      </li> <li> <strong>Pitch</strong>: 0 degrees when the device is level, up to      90 degrees as the device is tilted so its top is pointing down,      up to 180 degrees as it gets turned over.  Similarly, as the device      is tilted so its bottom points down, pitch decreases to -90      degrees, then further decreases to -180 degrees as it gets turned all the way      over.</li> <li> <strong>Azimuth</strong>: 0 degrees when the top of the device is      pointing north, 90 degrees when it is pointing east, 180 degrees      when it is pointing south, 270 degrees when it is pointing west,      etc.</li></ul>     These measurements assume that the device itself is not moving.</p>")
  @Description("")
  String OrientationSensorHelpStringComponentPallette();

  @DefaultMessage("<p>A box for entering passwords.  This is the same as the ordinary <code>TextBox</code> component except this does not display the characters typed by the user.</p><p>The value of the text in the box can be found or set through the <code>Text</code> property. If blank, the <code>Hint</code> property, which appears as faint text in the box, can provide the user with guidance as to what to type.</p> <p>Text boxes are usually used with the <code>Button</code> component, with the user clicking on the button when text entry is complete.</p>")
  @Description("")
  String PasswordTextBoxHelpStringComponentPallette();

  @DefaultMessage("Component that can count steps.")
  @Description("")
  String PedometerHelpStringComponentPallette();

  @DefaultMessage("<p>A non-visible component that makes a phone call to the number specified in the <code>PhoneNumber</code> property, which can be set either in the Designer or Blocks Editor. The component has a <code>MakePhoneCall</code> method, enabling the program to launch a phone call.</p><p>Often, this component is used with the <code>ContactPicker</code> component, which lets the user select a contact from the ones stored on the phone and sets the <code>PhoneNumber</code> property to the contact\"s phone number.</p><p>To directly specify the phone number (e.g., 650-555-1212), set the <code>PhoneNumber</code> property to a Text with the specified digits (e.g., \"6505551212\").  Dashes, dots, and parentheses may be included (e.g., \"(650)-555-1212\") but will be ignored; spaces may not be included.</p>")
  @Description("")
  String PhoneCallHelpStringComponentPallette();

  @DefaultMessage("A button that, when clicked on, displays a list of the contacts\" phone numbers to choose among. After the user has made a selection, the following properties will be set to information about the chosen contact: <ul>\n<li> <code>ContactName</code>: the contact\"s name </li>\n <li> <code>PhoneNumber</code>: the contact\"s phone number </li>\n <li> <code>EmailAddress</code>: the contact\"s email address </li> <li> <code>Picture</code>: the name of the file containing the contact\"s image, which can be used as a <code>Picture</code> property value for the <code>Image</code> or <code>ImageSprite</code> component.</li></ul>\n</p><p>Other properties affect the appearance of the button (<code>TextAlignment</code>, <code>BackgroundColor</code>, etc.) and whether it can be clicked on (<code>Enabled</code>).</p>\n<p>Picking is not supported on all phones.  If it fails, this component will show a notification.  This default error behavior can be overridden with the Screen.ErrorOccurred event handler.")
  @Description("")
  String PhoneNumberPickerHelpStringComponentPallette();

  @DefaultMessage("Component that returns information about the phone.")
  @Description("")
  String PhoneStatusHelpStringComponentPallette();

  @DefaultMessage("Multimedia component that plays audio and controls phone vibration.  The name of a multimedia field is specified in the <code>Source</code> property, which can be set in the Designer or in the Blocks Editor.  The length of time for a vibration is specified in the Blocks Editor in milliseconds (thousandths of a second).\n<p>For supported audio formats, see <a href=\"http://developer.android.com/guide/appendix/media-formats.html\" target=\"_blank\">Android Supported Media Formats</a>.</p>\n<p>This component is best for long sound files, such as songs, while the <code>Sound</code> component is more efficient for short files, such as sound effects.</p>")
  @Description("")
  String PlayerHelpStringComponentPallette();

  @DefaultMessage("Sharing is a non-visible component that enables sharing files and/or messages between your app and other apps installed on a device. The component will display a list of the installed apps that can handle the information provided, and will allow the user to choose one to share the content with, for instance a mail app, a social network app, a texting app, and so on.<br>The file path can be taken directly from other components such as the Camera or the ImagePicker, but can also be specified directly to read from storage. Be aware that different devices treat storage differently, so a few things to try if, for instance, you have a file called arrow.gif in the folder <code>Appinventor/assets</code>, would be: <ul><li><code>\"file:///sdcard/Appinventor/assets/arrow.gif\"</code></li> or <li><code>\"/storage/Appinventor/assets/arrow.gif\"</code></li></ul>")
  @Description("")
  String SharingHelpStringComponentPallette();

  @DefaultMessage("A Slider is a progress bar that adds a draggable thumb. You can touch " +
        "the thumb and drag left or right to set the slider thumb position. " +
        "As the Slider thumb is dragged, it will trigger the PositionChanged event, " +
        "reporting the position of the Slider thumb. The reported position of the " +
        "Slider thumb can be used to dynamically update another component " +
        "attribute, such as the font size of a TextBox or the radius of a Ball.")
  @Description("")
  String SliderHelpStringComponentPallette();

  @DefaultMessage("<p>A multimedia component that plays sound files and optionally vibrates for the number of milliseconds (thousandths of a second) specified in the Blocks Editor.  The name of the sound file to play can be specified either in the Designer or in the Blocks Editor.</p> <p>For supported sound file formats, see <a href=\"http://developer.android.com/guide/appendix/media-formats.html\" target=\"_blank\">Android Supported Media Formats</a>.</p><p>This <code>Sound</code> component is best for short sound files, such as sound effects, while the <code>Player</code> component is more efficient for longer sounds, such as songs.</p>")
  @Description("")
  String SoundHelpStringComponentPallette();

  @DefaultMessage("<p>Multimedia component that records audio.</p>")
  @Description("")
  String SoundRecorderHelpStringComponentPallette();

  @DefaultMessage("Component for using Voice Recognition to convert from speech to text")
  @Description("")
  String SpeechRecognizerHelpStringComponentPallette();

  @DefaultMessage("<p>A spinner component that displays a pop-up with a list of elements. These elements can be set in the Designer or Blocks Editor by setting the<code>ElementsFromString</code> property to a string-separated concatenation (for example, <em>choice 1, choice 2, choice 3</em>) or by setting the <code>Elements</code> property to a List in the Blocks editor.</p>")
  @Description("")
  String SpinnerHelpStringComponentPallette();

  @DefaultMessage("<p>A formatting element in which to place components that should be displayed in tabular form.</p>")
  @Description("")
  String TableArrangementHelpStringComponentPallette();

  @DefaultMessage("<p>A box for the user to enter text.  The initial or user-entered text value is in the <code>Text</code> property.  If blank, the <code>Hint</code> property, which appears as faint text in the box, can provide the user with guidance as to what to type.</p><p>The <code>MultiLine</code> property determines if the text can havemore than one line.  For a single line text box, the keyboard will closeautomatically when the user presses the Done key.  To close the keyboard for multiline text boxes, the app should use  the HideKeyboard method or  rely on the user to press the Back key.</p><p>The <code> NumbersOnly</code> property restricts the keyboard to acceptnumeric input only.</p><p>Other properties affect the appearance of the text box (<code>TextAlignment</code>, <code>BackgroundColor</code>, etc.) and whether it can be used (<code>Enabled</code>).</p><p>Text boxes are usually used with the <code>Button</code> component, with the user clicking on the button when text entry is complete.</p><p>If the text entered by the user should not be displayed, use <code>PasswordTextBox</code> instead.</p>")
  @Description("")
  String TextBoxHelpStringComponentPallette();

  @DefaultMessage("Component for using TextToSpeech to speak a message")
  @Description("")
  String TextToSpeechHelpStringComponentPallette();

  @DefaultMessage("<p>A component that will, when the <code>SendMessage</code> method is called, send the text message specified in the <code>Message</code> property to the phone number specified in the <code>PhoneNumber</code> property.</p> <p>If the <code>ReceivingEnabled</code> property is set to 1 messages will <b>not</b> be received. If <code>ReceivingEnabled</code> is set to 2 messages will be received only when the application is running. Finally if <code>ReceivingEnabled</code> is set to 3, messages will be received when the application is running <b>and</b> when the application is not running they will be queued and a notification displayed to the user.</p> <p>When a message arrives, the <code>MessageReceived</code> event is raised and provides the sending number and message.</p> <p> An app that includes this component will receive messages even when it is in the background (i.e. when it is not visible on the screen) and, moreso, even if the app is not running, so long as it is installed on the phone. If the phone receives a text message when the app is not in the foreground, the phone will show a notification in the notification bar.  Selecting the notification will bring up the app.  As an app developer, you will probably want to give your users the ability to control ReceivingEnabled so that they can make the phone ignore text messages.</p> <p>If the GoogleVoiceEnabled property is true, messages can be sent over Wifi using Google Voice. This option requires that the user have a Google Voice account and that the mobile Voice app is installed on the phone. The Google Voice option works only on phones that support Android 2.0 (Eclair) or higher.</p> <p>To specify the phone number (e.g., 650-555-1212), set the <code>PhoneNumber</code> property to a Text string with the specified digits (e.g., 6505551212).  Dashes, dots, and parentheses may be included (e.g., (650)-555-1212) but will be ignored; spaces may not be included.</p> <p>Another way for an app to specify a phone number would be to include a <code>PhoneNumberPicker</code> component, which lets the users select a phone numbers from the ones stored in the the phone contacts.</p>")
  @Description("")
  String TextingHelpStringComponentPallette();

  @DefaultMessage("<p>A button that, when clicked on, launches  a popup dialog to allow the user to select a time.</p>")
  @Description("")
  String TimePickerHelpStringComponentPallette();

  @DefaultMessage("TinyDB is a non-visible component that stores data for an app. <p> Apps created with App Inventor are initialized each time they run: If an app sets the value of a variable and the user then quits the app, the value of that variable will not be remembered the next time the app is run. In contrast, TinyDB is a <em> persistent </em> data store for the app, that is, the data stored there will be available each time the app is run. An example might be a game that saves the high score and retrieves it each time the game is played. </<p> <p> Data items are strings stored under <em>tags</em> . To store a data item, you specify the tag it should be stored under.  Subsequently, you can retrieve the data that was stored under a given tag. </p><p> There is only one data store per app. Even if you have multiple TinyDB components, they will use the same data store. To get the effect of separate stores, use different keys. Also each app has its own data store. You cannot use TinyDB to pass data between two different apps on the phone, although you <em>can</em> use TinyDb to shares data between the different screens of a multi-screen app. </p> <p>When you are developing apps using the AI Companion, all the apps using that companion will share the same TinyDb.  That sharing will disappear once the apps are packaged.  But, during development, you should be careful to clear the TinyDb each time you start working on a new app.</p>")
  @Description("")
  String TinyDBHelpStringComponentPallette();

  @DefaultMessage("Non-visible component that communicates with a Web service to store and retrieve information.")
  @Description("")
  String TinyWebDBHelpStringComponentPallette();

  @DefaultMessage("A non-visible component that enables communication with <a href=\"http://www.twitter.com\" target=\"_blank\">Twitter</a>. Once a user has logged into their Twitter account (and the authorization has been confirmed successful by the <code>IsAuthorized</code> event), many more operations are available:<ul><li> Searching Twitter for tweets or labels (<code>SearchTwitter</code>)</li>\n<li> Sending a Tweet (<code>Tweet</code>)     </li>\n<li> Sending a Tweet with an Image (<code>TweetWithImage</code>)     </li>\n<li> Directing a message to a specific user      (<code>DirectMessage</code>)</li>\n <li> Receiving the most recent messages directed to the logged-in user      (<code>RequestDirectMessages</code>)</li>\n <li> Following a specific user (<code>Follow</code>)</li>\n<li> Ceasing to follow a specific user (<code>StopFollowing</code>)</li>\n<li> Getting a list of users following the logged-in user      (<code>RequestFollowers</code>)</li>\n <li> Getting the most recent messages of users followed by the      logged-in user (<code>RequestFriendTimeline</code>)</li>\n <li> Getting the most recent mentions of the logged-in user      (<code>RequestMentions</code>)</li></ul></p>\n <p>You must obtain a Comsumer Key and Consumer Secret for Twitter authorization  specific to your app from http://twitter.com/oauth_clients/new")
  @Description("")
  String TwitterHelpStringComponentPallette();

  @DefaultMessage("<p>A formatting element in which to place components that should be displayed one below another.  (The first child component is stored on top, the second beneath it, etc.)  If you wish to have components displayed next to one another, use <code>HorizontalArrangement</code> instead.</p>")
  @Description("")
  String VerticalArrangementHelpStringComponentPallette();

  @DefaultMessage("A multimedia component capable of playing videos. When the application is run, the VideoPlayer will be displayed as a rectangle on-screen.  If the user touches the rectangle, controls will appear to play/pause, skip ahead, and skip backward within the video.  The application can also control behavior by calling the <code>Start</code>, <code>Pause</code>, and <code>SeekTo</code> methods.  <p>Video files should be in Windows Media Video (.wmv) format, 3GPP (.3gp), or MPEG-4 (.mp4).  For more details about legal formats, see <a href=\"http://developer.android.com/guide/appendix/media-formats.html\" target=\"_blank\">Android Supported Media Formats</a>.</p><p>App Inventor for Android only permits video files under 1 MB and limits the total size of an application to 5 MB, not all of which is available for media (video, audio, and sound) files.  If your media files are too large, you may get errors when packaging or installing your application, in which case you should reduce the number of media files or their sizes.  Most video editing software, such as Windows Movie Maker and Apple iMovie, can help you decrease the size of videos by shortening them or re-encoding the video into a more compact format.</p><p>You can also set the media source to a URL that points to a streaming video, but the URL must point to the video file itself, not to a program that plays the video.")
  @Description("")
  String VideoPlayerHelpStringComponentPallette();

  @DefaultMessage("<p>The Voting component enables users to vote on a question by communicating with a Web service to retrieve a ballot and later sending back users\" votes.</p>")
  @Description("")
  String VotingHelpStringComponentPallette();

  @DefaultMessage("Non-visible component that provides functions for HTTP GET, POST, PUT, and DELETE requests.")
  @Description("")
  String WebHelpStringComponentPallette();

  @DefaultMessage("Component for viewing Web pages.  The Home URL can be specified in the Designer or in the Blocks Editor.  The view can be set to follow links when they are tapped, and users can fill in Web forms. Warning: This is not a full browser.  For example, pressing the phone\"s hardware Back key will exit the app, rather than move back in the browser history.<p />You can use the WebViewer.WebViewString property to communicate between your app and Javascript code running in the Webviewer page. In the app, you get and set WebViewString.  In the WebViewer, you include Javascript that references the window.AppInventor object, using the methoods </em getWebViewString()</em> and <em>setWebViewString(text)</em>.  <p />For example, if the WebViewer opens to a page that contains the Javascript command <br /> <em>document.write(\"The answer is\" + window.AppInventor.getWebViewString());</em> <br />and if you set WebView.WebVewString to \"hello\", then the web page will show </br ><em>The answer is hello</em>.  <br />And if the Web page contains Javascript that executes the command <br /><em>window.AppInventor.setWebViewString(\"hello from Javascript\")</em>, <br />then the value of the WebViewString property will be <br /><em>hello from Javascript</em>. ")
  @Description("")
  String WebViewerHelpStringComponentPallette();

  @DefaultMessage("Use this component to translate words and sentences between different languages. This component needs Internet access, as it will request translations to the Yandex.Translate service. Specify the source and target language in the form source-target using two letter language codes. So\"en-es\" will translate from English to Spanish while \"es-ru\" will translate from Spanish to Russian. If you leave out the source language, the service will attempt to detect the source language. So providing just \"es\" will attempt to detect the source language and translate it to Spanish.<p /> This component is powered by the Yandex translation service.  See http://api.yandex.com/translate/ for more information, including the list of available languages and the meanings of the language codes and status codes. <p />Note: Translation happens asynchronously in the background. When the translation is complete, the \"GotTranslation\" event is triggered.")
  @Description("")
  String YandexTranslateHelpStringComponentPallette();

<<<<<<< HEAD
  // FIRST Tech Challenge component help strings
  @DefaultMessage("A component for an acceleration sensor of an FTC robot.")
  @Description("")
  String FtcAccelerationSensorHelpStringComponentPallette();

  @DefaultMessage("A component for an analog input device of an FTC robot.")
  @Description("")
  String FtcAnalogInputHelpStringComponentPallette();

  @DefaultMessage("A component for an analog output device of an FTC robot.")
  @Description("")
  String FtcAnalogOutputHelpStringComponentPallette();

  @DefaultMessage("A component for a color sensor of an FTC robot.")
  @Description("")
  String FtcColorSensorHelpStringComponentPallette();

  @DefaultMessage("A component for a compass sensor of an FTC robot.")
  @Description("")
  String FtcCompassSensorHelpStringComponentPallette();

  @DefaultMessage("A component for a DC motor of an FTC robot.")
  @Description("")
  String FtcDcMotorHelpStringComponentPallette();

  @DefaultMessage("A component for a DC motor controller of an FTC robot.")
  @Description("")
  String FtcDcMotorControllerHelpStringComponentPallette();

  @DefaultMessage("A component for a device interface module of an FTC robot.")
  @Description("")
  String FtcDeviceInterfaceModuleHelpStringComponentPallette();

  @DefaultMessage("A component for a single digital channel of an FTC robot.")
  @Description("")
  String FtcDigitalChannelHelpStringComponentPallette();

  @DefaultMessage("A component for measuring elapsed time for an FTC robot.")
  @Description("")
  String FtcElapsedTimeHelpStringComponentPallette();

  @DefaultMessage("A component for a gamepad of an FTC robot.")
  @Description("")
  String FtcGamepadHelpStringComponentPallette();

  @DefaultMessage("A component for a gyro sensor of an FTC robot.")
  @Description("")
  String FtcGyroSensorHelpStringComponentPallette();

  @DefaultMessage("A component for an I2C device of an FTC robot.")
  @Description("")
  String FtcI2cDeviceHelpStringComponentPallette();

  @DefaultMessage("A component for an I2C device reader of an FTC robot.")
  @Description("")
  String FtcI2cDeviceReaderHelpStringComponentPallette();

  @DefaultMessage("A component for an IR seeker sensor of an FTC robot.")
  @Description("")
  String FtcIrSeekerSensorHelpStringComponentPallette();

  @DefaultMessage("A component for an LED of an FTC robot.")
  @Description("")
  String FtcLEDHelpStringComponentPallette();

  @DefaultMessage("A component for a legacy module of an FTC robot.")
  @Description("")
  String FtcLegacyModuleHelpStringComponentPallette();

  @DefaultMessage("A component for a light sensor of an FTC robot.")
  @Description("")
  String FtcLightSensorHelpStringComponentPallette();

  @DefaultMessage("A component for a linear operation mode for an FTC robot.")
  @Description("")
  String FtcLinearOpModeHelpStringComponentPallette();

  @DefaultMessage("A component for an operation mode for an FTC robot.")
  @Description("")
  String FtcOpModeHelpStringComponentPallette();

  @DefaultMessage("A component for an optical distance sensor of an FTC robot.")
  @Description("")
  String FtcOpticalDistanceSensorHelpStringComponentPallette();

  @DefaultMessage("A component for a PWM output device of an FTC robot.")
  @Description("")
  String FtcPwmOutputHelpStringComponentPallette();

  @DefaultMessage("The primary FTC Robot Controller component.")
  @Description("")
  String FtcRobotControllerHelpStringComponentPallette();

  @DefaultMessage("A component for a servo of an FTC robot.")
  @Description("")
  String FtcServoHelpStringComponentPallette();

  @DefaultMessage("A component for a servo controller of an FTC robot.")
  @Description("")
  String FtcServoControllerHelpStringComponentPallette();

  @DefaultMessage("A component for a touch sensor of an FTC robot.")
  @Description("")
  String FtcTouchSensorHelpStringComponentPallette();

  @DefaultMessage("A component for a touch sensor multiplexer of an FTC robot.")
  @Description("")
  String FtcTouchSensorMultiplexerHelpStringComponentPallette();

  @DefaultMessage("A component for an ultrasonic sensor of an FTC robot.")
  @Description("")
  String FtcUltrasonicSensorHelpStringComponentPallette();

  @DefaultMessage("A component for a voltage sensor of an FTC robot.")
  @Description("")
  String FtcVoltageSensorHelpStringComponentPallette();
=======
  @DefaultMessage("A non-visible component allowing you to store data on a Web database powered by Firebase. " +
      "This allows the users of your app to share data with each other. " +
      "By default, data will be stored in App Inventor''s shared Firebase database. " +
      "Otherwise, you can specify the URL for your own Firebase in the \"FirebaseURL\" property. " +
      "Learn more at <a target=\"_blank\" href=\"http://www.firebase.com\">Firebase.com</a>.")
  @Description("")
  String FirebaseDBHelpStringComponentPallette();
>>>>>>> 581d9c9f


  //Ode.java messages
  @DefaultMessage("Welcome to App Inventor 2!")
  @Description("")
  String createNoProjectsDialogText();

  @DefaultMessage("You do not have any projects in App Inventor 2. " +
      "To learn how to use App Inventor, click the \"Guide\" " +
      "link at the top of the window; or to start your first project, " +
      "click the \"Start New Project\" button at the upper left of the window.")
  @Description("")
  String createNoProjectsDialogMessage1();

  @DefaultMessage("Happy Inventing!")
  @Description("")
  String createNoprojectsDialogMessage2();

  @DefaultMessage("Welcome to App Inventor!")
  @Description("")
  String createWelcomeDialogText();

  @DefaultMessage("<h2>This is the Splash Screen. Make this an iframe to your splash screen.</h2>")
  @Description("")
  String createWelcomeDialogMessage();

  @DefaultMessage("Continue")
  @Description("")
  String createWelcomeDialogButton();

  @DefaultMessage("Do Not Show Again")
  @Description("")
  String doNotShow();

  @DefaultMessage("<h2>Please fill out a short voluntary survey so that we can learn more about our users and improve MIT App Inventor.</h2>")
  @Description("")
  String showSurveySplashMessage();

  @DefaultMessage("Take Survey Now")
  @Description("")
  String showSurveySplashButtonNow();

  @DefaultMessage("Take Survey Later")
  @Description("")
  String showSurveySplashButtonLater();

  @DefaultMessage("Never Take Survey")
  @Description("")
  String showSurveySplashButtonNever();

  @DefaultMessage("This Session Is Out of Date")
  @Description("")
  String invalidSessionDialogText();

  @DefaultMessage("<p><font color=red>Warning:</font> This session is out of date.</p>" +
                "<p>This App Inventor account has been opened from another location. " +
                "Using a single account from more than one location at the same time " +
                "can damage your projects.</p>" +
                "<p>Choose one of the buttons below to:" +
                "<ul>" +
                "<li>End this session here.</li>" +
                "<li>Make this the current session and make the other sessions out of date.</li>" +
                "<li>Continue with both sessions.</li>" +
                "</ul>" +
                "</p>")
  @Description("")
  String invalidSessionDialogMessage();

  @DefaultMessage("End This Session")
  @Description("")
  String invalidSessionDialogButtonEnd();

  @DefaultMessage("Make this the current session")
  @Description("")
  String invalidSessionDialogButtonCurrent();

  @DefaultMessage("Continue with Both Sessions")
  @Description("")
  String invalidSessionDialogButtonContinue();

  @DefaultMessage("Do you want to continue with multiple sessions?")
  @Description("")
  String bashWarningDialogText();

  @DefaultMessage("<p><font color=red>WARNING:</font> A second App " +
                "Inventor session has been opened for this account. You may choose to " +
                "continue with both sessions, but working with App Inventor from more " +
                "than one session simultaneously can cause blocks to be lost in ways " +
                "that cannot be recovered from the App Inventor server.</p><p>" +
                "We recommend that people not open multiple sessions on the same " +
                "account. But if you do need to work in this way, then you should " +
                "regularly export your project to your local computer, so you will " +
                "have a backup copy independent of the App Inventor server. Use " +
                "\"Export\" from the Projects menu to export the project.</p>")
  @Description("")
  String bashWarningDialogMessage();

  @DefaultMessage("Continue with Multiple Sessions")
  @Description("")
  String bashWarningDialogButtonContinue();

  @DefaultMessage("Do not use multiple Sessions")
  @Description("")
  String bashWarningDialogButtonNo();

  @DefaultMessage("Your Session is Finished")
  @Description("")
  String finalDialogText();

  @DefaultMessage("Your Account is Disabled")
  @Description("")
  String accountDisabledMessage();

  @DefaultMessage("<p><b>Your Session is now ended, you may close this window</b></p>")
  @Description("")
  String finalDialogMessage();

  @DefaultMessage("Project Read Error")
  @Description("")
  String corruptionDialogText();

  @DefaultMessage("<p><b>We detected errors while reading in your project</b></p>" +
                "<p>To protect your project from damage, we have ended this session. You may close this " +
                "window.</p>")
  @Description("")
  String corruptionDialogMessage();

  @DefaultMessage("Blocks Workspace is Empty")
  @Description("")
  String blocksTruncatedDialogText();

  @DefaultMessage("<p>It appears that <b>" + "%1" +
      "</b> has had all blocks removed.</p><p>" +
      "<ul><li>You can save the enpty screen, and then all those blocks will be " +
      "permanently gone from the project.</li>" +
      "<li>Alternatively, you can restore the previously saved version " +
      "of the project.</li></ul></p>")
  @Description("")
  String blocksTruncatedDialogMessage();

  @DefaultMessage("Save the empty screen now.")
  @Description("")
  String blocksTruncatedDialogButtonSave();

  @DefaultMessage("Restore the previous version.")
  @Description("")
  String blocksTruncatedDialogButtonNoSave();

  @DefaultMessage("Please wait " + "%1" + " seconds...")
  @Description("")
  String blocksTruncatedDialogButtonHTML();

  @DefaultMessage("InsertRow")
  @Description("")
  String InsertRowMethods();

  @DefaultMessage("GetRows")
  @Description("")
  String GetRowsMethods();

  @DefaultMessage("GetRowsWithConditions")
  @Description("")
  String GetRowsWithConditionsMethods();

  @DefaultMessage("简体中文")
  @Description("")
  String SwitchToSimplifiedChinese();

  @DefaultMessage("繁体中文")
  @Description("")
  String SwitchToTraditionalChinese();

  @DefaultMessage("Español")
  @Description("")
  String SwitchToSpanish();

  @DefaultMessage("Français")
  @Description("")
  String SwitchToFrench();

  @DefaultMessage("Italiano")
  @Description("")
  String SwitchToItalian();

  @DefaultMessage("Pусский")
  @Description("")
  String SwitchToRussian();

  @DefaultMessage("한국어")
  @Description("")
  String SwitchToKorean();

  @DefaultMessage("Svenska")
  @Description("")
  String SwitchToSwedish();

  @DefaultMessage("Português do Brasil")
  @Description("")
  String switchToPortugueseBR();

  @DefaultMessage("Progress Bar")
  @Description("")
  String ProgressBarFor();

  // =========== ProximitySensor
  @DefaultMessage("ProximitySensor")
  @Description("")
  String proximitySensorComponentPallette();

  @DefaultMessage("Non-visible component that can measures the proximity of an object in cm relative to the view screen of a device. This sensor is typically used to determine whether a handset is being held up to a persons ear; i.e. lets you determine how far away an object is from a device. Many devices return the absolute distance, in cm, but some return only near and far values. In this case, the sensor usually reports its maximum range value in the far state and a lesser value in the near state.")
  @Description("")
  String ProximitySensorHelpStringComponentPallette();

  @DefaultMessage("MaximumRange")
  @Description("")
  String MaximumRangeProperties();

  @DefaultMessage("KeepRunningWhenOnPause")
  @Description("")
  String KeepRunningWhenOnPauseProperties();

  @DefaultMessage("ProximityChangedProperties")
  @Description("")
  String ProximityChangedPropertiesProperties();

  @DefaultMessage("ProximityChanged")
  @Description("")
  String ProximityChangedMethods();

  @DefaultMessage("MaximumRangeMethods")
  @Description("")
  String MaximumRangeMethods();

  // =========== ListPicker
  @DefaultMessage("ItemTextColor")
  @Description("")
  String ItemTextColorProperties();

  @DefaultMessage("ItemBackgroundColor")
  @Description("")
  String ItemBackgroundColorProperties();

  @DefaultMessage("Error on Fusion Tables query")
  @Description("")
  String FusionTablesStandardErrorMessage();

  @DefaultMessage("SelectionColor")
  @Description("")
  String SelectionColorProperties();

  // Missing translations from 4/8/2015 -- Should sort into appropriate place

  @DefaultMessage("LaunchPicker")
  @Description("")
  String LaunchPickerMethods();

  @DefaultMessage("SetDateToDisplay")
  @Description("")
  String SetDateToDisplayMethods();

  @DefaultMessage("SetDateToDisplayFromInstant")
  @Description("")
  String SetDateToDisplayFromInstantMethods();

  @DefaultMessage("IncomingCallAnswered")
  @Description("")
  String IncomingCallAnsweredEvents();

  @DefaultMessage("PhoneCallEnded")
  @Description("")
  String PhoneCallEndedEvents();

  @DefaultMessage("PhoneCallStarted")
  @Description("")
  String PhoneCallStartedEvents();

  @DefaultMessage("OnSettings")
  @Description("")
  String OnSettingsEvents();

  @DefaultMessage("OtherPlayerStarted")
  @Description("")
  String OtherPlayerStartedEvents();

  @DefaultMessage("ProximityChanged")
  @Description("")
  String ProximityChangedEvents();

  @DefaultMessage("ThumbEnabled")
  @Description("")
  String ThumbEnabledProperties();

  @DefaultMessage("SetTimeToDisplay")
  @Description("")
  String SetTimeToDisplayMethods();

  @DefaultMessage("SetTimeToDisplayFromInstant")
  @Description("")
  String SetTimeToDisplayFromInstantMethods();

  @DefaultMessage("XMLTextDecode")
  @Description("")
  String XMLTextDecodeMethods();

  @DefaultMessage("ExtraKey and ExtraValue are deprecated and will not be supported. " +
      "Please use the new Extras property in Blocks.\n")
  @Description("")
  String extraKeyValueWarning();

  @DefaultMessage("MediaStored")
  @Description("")
  String MediaStoredEvents();

  @DefaultMessage("PostMedia")
  @Description("")
  String PostMediaMethods();
<<<<<<< HEAD
=======

  @DefaultMessage("Scale proportionally")
  @Description("A choice in ScalingChoicePropertyEditor")
  String scaleProportionally();

  @DefaultMessage("Scale to fit")
  @Description("A choice in ScalingChoicePropertyEditor")
  String scaleToFit();

  @DefaultMessage("Unauthenticate")
  @Description("")
  String UnauthenticateMethods();

  @DefaultMessage("Use Default")
  @Description("Used by the MockFirebaseDB to display default checkbox")
  String useDefault();

  @DefaultMessage("DefaultURL")
  @Description("")
  String DefaultURLProperties();

  @DefaultMessage("Warning!")
  @Description("")
  String warningDialogTitle();

  @DefaultMessage("The useFront property has been removed from your Camera Component")
  @Description("")
  String useFrontDeprecated();

  @DefaultMessage("FirebaseDB is an experimental feature " +
    "which may change in the future or break. Packaged Apps built with this component may not " +
    "function into the indefinite future.")
  @Description("")
  String firebaseExperimentalWarning();
>>>>>>> 581d9c9f
}<|MERGE_RESOLUTION|>--- conflicted
+++ resolved
@@ -4348,8 +4348,6 @@
   String textToTranslateParams();
 
   @DefaultMessage("xAngularVelocity")
-<<<<<<< HEAD
-=======
   @Description("")
   String xAngularVelocityParams();
 
@@ -4364,216 +4362,198 @@
   @DefaultMessage("timestamp")
   @Description("")
   String timestampParams();
+
+  // FIRST Tech Challenge parameters
+  @DefaultMessage("alpha")
+  @Description("")
+  String alphaParams();
+
+  @DefaultMessage("argb")
+  @Description("")
+  String argbParams();
+
+  @DefaultMessage("bigEndian")
+  @Description("")
+  String bigEndianParams();
+
+  @DefaultMessage("bitField")
+  @Description("")
+  String bitFieldParams();
+
+  @DefaultMessage("bitPosition")
+  @Description("")
+  String bitPositionParams();
+
+  @DefaultMessage("blue")
+  @Description("")
+  String blueParams();
+
+  @DefaultMessage("byteArray")
+  @Description("")
+  String byteArrayParams();
+
+  @DefaultMessage("channel")
+  @Description("")
+  String channelParams();
+
+  @DefaultMessage("colorText")
+  @Description("")
+  String colorTextParams();
+
+  @DefaultMessage("d")
+  @Description("")
+  String dParams();
+
+  @DefaultMessage("destinationByteArray")
+  @Description("")
+  String destinationByteArrayParams();
+
+  @DefaultMessage("destinationPosition")
+  @Description("")
+  String destinationPositionParams();
+
+  @DefaultMessage("enable")
+  @Description("")
+  String enableParams();
+
+  @DefaultMessage("frequency")
+  @Description("")
+  String frequencyParams();
+
+  @DefaultMessage("green")
+  @Description("")
+  String greenParams();
+
+  @DefaultMessage("hsv")
+  @Description("")
+  String hsvParams();
+
+  @DefaultMessage("hue")
+  @Description("")
+  String hueParams();
+
+  @DefaultMessage("i")
+  @Description("")
+  String iParams();
+
+  @DefaultMessage("i2cAddress")
+  @Description("")
+  String i2cAddressParams();
+
+  @DefaultMessage("input")
+  @Description("")
+  String inputParams();
+
+  @DefaultMessage("joystickDeadzone")
+  @Description("")
+  String joystickDeadzoneParams();
+
+  @DefaultMessage("key")
+  @Description("")
+  String keyParams();
+
+  @DefaultMessage("label")
+  @Description("")
+  String labelParams();
+
+  @DefaultMessage("length")
+  @Description("")
+  String lengthParams();
+
+  @DefaultMessage("line")
+  @Description("")
+  String lineParams();
+
+  @DefaultMessage("listOfFtcDcMotors")
+  @Description("")
+  String listOfFtcDcMotorsParams();
+
+  @DefaultMessage("max")
+  @Description("")
+  String maxParams();
+
+  @DefaultMessage("memAddress")
+  @Description("")
+  String memAddressParams();
+
+  @DefaultMessage("min")
+  @Description("")
+  String minParams();
+
+  @DefaultMessage("motor")
+  @Description("")
+  String motorParams();
+
+  @DefaultMessage("p")
+  @Description("")
+  String pParams();
+
+  @DefaultMessage("period")
+  @Description("")
+  String periodParams();
+
+  @DefaultMessage("physicalPort")
+  @Description("")
+  String physicalPortParams();
+
+  @DefaultMessage("port")
+  @Description("")
+  String portParams();
+
+  @DefaultMessage("position")
+  @Description("")
+  String positionParams();
+
+  @DefaultMessage("ratio")
+  @Description("")
+  String ratioParams();
+
+  @DefaultMessage("red")
+  @Description("")
+  String redParams();
+
+  @DefaultMessage("saturation")
+  @Description("")
+  String saturationParams();
+
+  @DefaultMessage("set")
+  @Description("")
+  String setParams();
+
+  @DefaultMessage("sourceByteArray")
+  @Description("")
+  String sourceByteArrayParams();
+
+  @DefaultMessage("sourcePosition")
+  @Description("")
+  String sourcePositionParams();
+
+  @DefaultMessage("state")
+  @Description("")
+  String stateParams();
+
+  @DefaultMessage("threshold")
+  @Description("")
+  String thresholdParams();
+
+  @DefaultMessage("time")
+  @Description("")
+  String timeParams();
+
+  @DefaultMessage("unsigned")
+  @Description("")
+  String unsignedParams();
+
+  @DefaultMessage("value")
+  @Description("")
+  String valueParams();
+
+  @DefaultMessage("voltage")
+  @Description("")
+  String voltageParams();
 
   //Events
   @DefaultMessage("AccelerationChanged")
->>>>>>> 581d9c9f
-  @Description("")
-  String xAngularVelocityParams();
-
-  @DefaultMessage("yAngularVelocity")
-  @Description("")
-  String yAngularVelocityParams();
-
-  @DefaultMessage("zAngularVelocity")
-  @Description("")
-  String zAngularVelocityParams();
-
-  @DefaultMessage("timestamp")
-  @Description("")
-  String timestampParams();
-
-  // FIRST Tech Challenge parameters
-  @DefaultMessage("alpha")
-  @Description("")
-  String alphaParams();
-
-  @DefaultMessage("argb")
-  @Description("")
-  String argbParams();
-
-  @DefaultMessage("bigEndian")
-  @Description("")
-  String bigEndianParams();
-
-  @DefaultMessage("bitField")
-  @Description("")
-  String bitFieldParams();
-
-  @DefaultMessage("bitPosition")
-  @Description("")
-  String bitPositionParams();
-
-  @DefaultMessage("blue")
-  @Description("")
-  String blueParams();
-
-  @DefaultMessage("byteArray")
-  @Description("")
-  String byteArrayParams();
-
-  @DefaultMessage("channel")
-  @Description("")
-  String channelParams();
-
-  @DefaultMessage("colorText")
-  @Description("")
-  String colorTextParams();
-
-  @DefaultMessage("d")
-  @Description("")
-  String dParams();
-
-  @DefaultMessage("destinationByteArray")
-  @Description("")
-  String destinationByteArrayParams();
-
-  @DefaultMessage("destinationPosition")
-  @Description("")
-  String destinationPositionParams();
-
-  @DefaultMessage("enable")
-  @Description("")
-  String enableParams();
-
-  @DefaultMessage("frequency")
-  @Description("")
-  String frequencyParams();
-
-  @DefaultMessage("green")
-  @Description("")
-  String greenParams();
-
-  @DefaultMessage("hsv")
-  @Description("")
-  String hsvParams();
-
-  @DefaultMessage("hue")
-  @Description("")
-  String hueParams();
-
-  @DefaultMessage("i")
-  @Description("")
-  String iParams();
-
-  @DefaultMessage("i2cAddress")
-  @Description("")
-  String i2cAddressParams();
-
-  @DefaultMessage("input")
-  @Description("")
-  String inputParams();
-
-  @DefaultMessage("joystickDeadzone")
-  @Description("")
-  String joystickDeadzoneParams();
-
-  @DefaultMessage("key")
-  @Description("")
-  String keyParams();
-
-  @DefaultMessage("label")
-  @Description("")
-  String labelParams();
-
-  @DefaultMessage("length")
-  @Description("")
-  String lengthParams();
-
-  @DefaultMessage("line")
-  @Description("")
-  String lineParams();
-
-  @DefaultMessage("listOfFtcDcMotors")
-  @Description("")
-  String listOfFtcDcMotorsParams();
-
-  @DefaultMessage("max")
-  @Description("")
-  String maxParams();
-
-  @DefaultMessage("memAddress")
-  @Description("")
-  String memAddressParams();
-
-  @DefaultMessage("min")
-  @Description("")
-  String minParams();
-
-  @DefaultMessage("motor")
-  @Description("")
-  String motorParams();
-
-  @DefaultMessage("p")
-  @Description("")
-  String pParams();
-
-  @DefaultMessage("period")
-  @Description("")
-  String periodParams();
-
-  @DefaultMessage("physicalPort")
-  @Description("")
-  String physicalPortParams();
-
-  @DefaultMessage("port")
-  @Description("")
-  String portParams();
-
-  @DefaultMessage("position")
-  @Description("")
-  String positionParams();
-
-  @DefaultMessage("ratio")
-  @Description("")
-  String ratioParams();
-
-  @DefaultMessage("red")
-  @Description("")
-  String redParams();
-
-  @DefaultMessage("saturation")
-  @Description("")
-  String saturationParams();
-
-  @DefaultMessage("set")
-  @Description("")
-  String setParams();
-
-  @DefaultMessage("sourceByteArray")
-  @Description("")
-  String sourceByteArrayParams();
-
-  @DefaultMessage("sourcePosition")
-  @Description("")
-  String sourcePositionParams();
-
-  @DefaultMessage("state")
-  @Description("")
-  String stateParams();
-
-  @DefaultMessage("threshold")
-  @Description("")
-  String thresholdParams();
-
-  @DefaultMessage("time")
-  @Description("")
-  String timeParams();
-
-  @DefaultMessage("unsigned")
-  @Description("")
-  String unsignedParams();
-
-  @DefaultMessage("value")
-  @Description("")
-  String valueParams();
-
-  @DefaultMessage("voltage")
-  @Description("")
-  String voltageParams();
-
-  //Events
-  @DefaultMessage("AccelerationChanged")
   @Description("")
   String AccelerationChangedEvents();
 
@@ -4961,7 +4941,6 @@
   @Description("")
   String GyroscopeChangedEvents();
 
-<<<<<<< HEAD
   // FIRST Tech Challenge events
   @DefaultMessage("I2cPortIsReady")
   @Description("")
@@ -4991,8 +4970,6 @@
   @Description("")
   String StopEvents();
 
-=======
->>>>>>> 581d9c9f
   //Methods
   @DefaultMessage("ResolveActivity")
   @Description("")
@@ -6590,7 +6567,6 @@
   @Description("")
   String YandexTranslateHelpStringComponentPallette();
 
-<<<<<<< HEAD
   // FIRST Tech Challenge component help strings
   @DefaultMessage("A component for an acceleration sensor of an FTC robot.")
   @Description("")
@@ -6707,7 +6683,7 @@
   @DefaultMessage("A component for a voltage sensor of an FTC robot.")
   @Description("")
   String FtcVoltageSensorHelpStringComponentPallette();
-=======
+
   @DefaultMessage("A non-visible component allowing you to store data on a Web database powered by Firebase. " +
       "This allows the users of your app to share data with each other. " +
       "By default, data will be stored in App Inventor''s shared Firebase database. " +
@@ -6715,8 +6691,6 @@
       "Learn more at <a target=\"_blank\" href=\"http://www.firebase.com\">Firebase.com</a>.")
   @Description("")
   String FirebaseDBHelpStringComponentPallette();
->>>>>>> 581d9c9f
-
 
   //Ode.java messages
   @DefaultMessage("Welcome to App Inventor 2!")
@@ -7032,8 +7006,6 @@
   @DefaultMessage("PostMedia")
   @Description("")
   String PostMediaMethods();
-<<<<<<< HEAD
-=======
 
   @DefaultMessage("Scale proportionally")
   @Description("A choice in ScalingChoicePropertyEditor")
@@ -7068,5 +7040,5 @@
     "function into the indefinite future.")
   @Description("")
   String firebaseExperimentalWarning();
->>>>>>> 581d9c9f
+
 }