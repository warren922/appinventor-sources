// -*- mode: java; c-basic-offset: 2; -*-
// Copyright 2009-2011 Google, All Rights reserved
// Copyright 2011-2012 MIT, All rights reserved
// Released under the MIT License https://raw.github.com/mit-cml/app-inventor/master/mitlicense.txt

package com.google.appinventor.server;

import com.google.appinventor.common.utils.StringUtils;
import com.google.appinventor.server.flags.Flag;
import com.google.appinventor.server.project.youngandroid.YoungAndroidProjectService;
import com.google.appinventor.server.storage.StorageIo;
import com.google.appinventor.server.storage.StorageIoInstanceHolder;
import com.google.appinventor.shared.rpc.UploadResponse;
import com.google.appinventor.shared.rpc.project.Project;
import com.google.appinventor.shared.rpc.project.RawFile;
import com.google.appinventor.shared.rpc.project.TextFile;
import com.google.appinventor.shared.rpc.project.UserProject;
import com.google.appinventor.shared.rpc.project.youngandroid.YoungAndroidProjectNode;
import com.google.appinventor.shared.storage.StorageUtil;
import com.google.common.annotations.VisibleForTesting;
import com.google.common.base.Function;
import com.google.common.collect.ImmutableSet;
import com.google.common.collect.Iterables;
import com.google.common.io.ByteStreams;

import java.io.BufferedInputStream;
import java.io.BufferedOutputStream;
import java.io.ByteArrayOutputStream;
import java.io.IOException;
import java.io.InputStream;
import java.util.List;
import java.util.Set;
import java.util.zip.ZipEntry;
import java.util.zip.ZipException;
import java.util.zip.ZipInputStream;

import javax.annotation.Nullable;

import java.util.logging.Level;
import java.util.logging.Logger;

/**
 * Implementation of {@link FileImporter} based on {@link StorageIo}
 *
 * @author lizlooney@google.com (Liz Looney)
 */
public final class FileImporterImpl implements FileImporter {

  // Maximum size of an uploaded asset, in megabytes.
  private static final Flag<Float> maxAssetSizeMegs = Flag.createFlag("max.asset.size.megs", 9f);

  private final StorageIo storageIo = StorageIoInstanceHolder.INSTANCE;

  private static final Logger LOG = Logger.getLogger(ProjectServiceImpl.class.getName());

  @Override
  public UserProject importProject(String userId, String projectName,
      InputStream uploadedFileStream) throws FileImporterException, IOException {
    return importProject(userId, projectName, uploadedFileStream, null);
  }

  @Override
  public UserProject importProject(String userId, String projectName,
                                   InputStream uploadedFileStream, @Nullable String projectHistory)
      throws FileImporterException, IOException {
    // The projectName parameter has already been validated, including checking for an
    // existing project with the same name. (See TextValidators.checkNewProjectName).

    // Begin creating the project.
    Project project = new Project(projectName);
    project.setProjectType(YoungAndroidProjectNode.YOUNG_ANDROID_PROJECT_TYPE);

    // As we process the ZipEntry for each file, we'll adjust the directory structure so that it is
    // appropriate for this user.
    // Here we get the information (such as the qualified form name) that we'll need to do that.
    String qualifiedFormName = StringUtils.getQualifiedFormName(
        storageIo.getUser(userId).getUserEmail(), projectName);
    String srcDirectory = YoungAndroidProjectService.getSourceDirectory(qualifiedFormName);

    ZipInputStream zin = new ZipInputStream(uploadedFileStream);
    LOG.log(Level.INFO, "#### in importProject, zin is"+zin.toString());
    boolean isProjectArchive = false;  // have we found at least one project properties file?
    try {
      // Extract files
      while (true) {
        ZipEntry entry;
        try {
          entry = zin.getNextEntry();
          if (entry == null) {
            break;
          }
        } catch (ZipException e) {
          // The uploaded file is not a valid zip file
          throw new FileImporterException(UploadResponse.Status.NOT_PROJECT_ARCHIVE);
        }

        if (!entry.isDirectory()) {
          String fileName = entry.getName();
          LOG.log(Level.INFO, "#### in importProject,fileName is:"+fileName);
          if (fileName.equals(YoungAndroidProjectService.PROJECT_PROPERTIES_FILE_NAME)) {
            // The content for the youngandroidproject/project.properties file must be regenerated
            // so that it contains the correct entries for "main" and "name", which are dependent on
            // the projectName and qualifiedFormName.
            String content = YoungAndroidProjectService.getProjectPropertiesFileContents(
              projectName, qualifiedFormName, null, null, null, null);
            project.addTextFile(new TextFile(fileName, content));
            isProjectArchive = true;

          } else if (fileName.equals(FileExporter.REMIX_INFORMATION_FILE_PATH) ||
              fileName.equals(StorageUtil.ANDROID_KEYSTORE_FILENAME)) {
            // If the remix information file is present, we ignore it. In the past, a remix
            // information file was saved in the zip when project source was downloaded and
            // retrieved from the zip when it was uploaded. However, we no longer do that because
            // we don't have a way to verify that the contents of the remix information file is
            // accurate during the upload.
            // If a keystore file is present we ignore that too for now, since
            // we don't have per-project keystores. The only way to get such a
            // source zip at the moment is using the admin functionality to
            // download another user's project source.
            LOG.log(Level.INFO, "#### in importProject, remix area, fileName:"+fileName);
            continue;

          } else {

            if (fileName.startsWith(YoungAndroidProjectService.SRC_FOLDER)) {
              // For files within the src folder, we need to update the directory that we put files
              // in. Adjust the fileName so that it corresponds to this project's package.
              fileName = srcDirectory + '/' + StorageUtil.basename(fileName);
            }

            // Get the file content from the ZipEntry.
            ByteArrayOutputStream contentStream = new ByteArrayOutputStream();
            ByteStreams.copy(zin, contentStream);

            project.addRawFile(new RawFile(fileName, contentStream.toByteArray()));
            LOG.log(Level.INFO, "#### in importProject, bottom else, fileName:"+fileName);
          }
        }
      }
    } finally {
      zin.close();
    }

    if (!isProjectArchive) {
      // The uploaded file seems to be a valid zip file, but it doesn't contain the project
      // properties file.
      throw new FileImporterException(UploadResponse.Status.NOT_PROJECT_ARCHIVE);
    }

    // Set project history if provided
    if (projectHistory != null) {
      project.setProjectHistory(projectHistory);
    }
    String settings = YoungAndroidProjectService.getProjectSettings(null, null, null, null);
    long projectId = storageIo.createProject(userId, project, settings);
<<<<<<< HEAD
    return new UserProject(projectId, storageIo.getProjectName(userId, projectId),
        storageIo.getProjectType(userId, projectId),
        storageIo.getProjectDateCreated(userId, projectId),
        storageIo.getProjectGalleryId(userId,projectId), storageIo.getProjectAttributionId(projectId));
=======
    return storageIo.getUserProject(userId, projectId);
>>>>>>> 3e4a54f5
  }

  @VisibleForTesting
  public long importFile(String userId, long projectId, String fileName,
      InputStream uploadedFileStream) throws FileImporterException, IOException {
    int maxAssetSizeBytes = (int) (maxAssetSizeMegs.get() * 1024 * 1024);
    int maxSizeBytes = Math.min(maxAssetSizeBytes, storageIo.getMaxJobSizeBytes());

    BufferedInputStream bis = new BufferedInputStream(uploadedFileStream);
    ByteArrayOutputStream os = new ByteArrayOutputStream();
    BufferedOutputStream bos = new BufferedOutputStream(os);

    // Alledgedly since it is buffered, reading in units of one byte
    // should be as fast as many bytes, but we can always adjust this.
    int bytes = 0;
    long fileLength = 0;
    byte[] buffer = new byte[1];
    while ((bytes = bis.read(buffer, 0, buffer.length)) != -1) {
      bos.write(buffer, 0, bytes);
      fileLength += bytes;
    }
    
    bos.flush();

    // First check the file length, to avoid loading the file into memory if it is too large anyhow.
    if (fileLength > maxSizeBytes) {
      throw new FileImporterException(UploadResponse.Status.FILE_TOO_LARGE);
    }

    byte[] content = os.toByteArray();

    // If the file already exists, we will overwrite the content.
    List<String> sourceFiles = storageIo.getProjectSourceFiles(userId, projectId);
    if (!sourceFiles.contains(fileName)) {
      storageIo.addSourceFilesToProject(userId, projectId, false, fileName);
    }
    return storageIo.uploadRawFileForce(projectId, fileName, userId, content);
  }

  @Override
  public void importUserFile(String userId, String fileName, InputStream uploadedFileStream)
      throws IOException {
    byte[] content = ByteStreams.toByteArray(uploadedFileStream);

    // If the file already exists, we will overwrite the content.
    List<String> userFiles = storageIo.getUserFiles(userId);
    if (!userFiles.contains(fileName)) {
      storageIo.addFilesToUser(userId, fileName);
    }
    storageIo.uploadRawUserFile(userId, fileName, content);
  }

  @Override
  public Set<String> getProjectNames(final String userId) {
    List<Long> projectIds = storageIo.getProjects(userId);
    Iterable<String> names = Iterables.transform(projectIds, new Function<Long, String>() {
      @Override
      public String apply(Long projectId) {
        return storageIo.getProjectName(userId, projectId);
      }
    });
    return ImmutableSet.copyOf(names);
  }
}<|MERGE_RESOLUTION|>--- conflicted
+++ resolved
@@ -153,14 +153,7 @@
     }
     String settings = YoungAndroidProjectService.getProjectSettings(null, null, null, null);
     long projectId = storageIo.createProject(userId, project, settings);
-<<<<<<< HEAD
-    return new UserProject(projectId, storageIo.getProjectName(userId, projectId),
-        storageIo.getProjectType(userId, projectId),
-        storageIo.getProjectDateCreated(userId, projectId),
-        storageIo.getProjectGalleryId(userId,projectId), storageIo.getProjectAttributionId(projectId));
-=======
     return storageIo.getUserProject(userId, projectId);
->>>>>>> 3e4a54f5
   }
 
   @VisibleForTesting
@@ -182,7 +175,6 @@
       bos.write(buffer, 0, bytes);
       fileLength += bytes;
     }
-    
     bos.flush();
 
     // First check the file length, to avoid loading the file into memory if it is too large anyhow.
