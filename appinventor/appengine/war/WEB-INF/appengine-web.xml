--- conflicted
+++ resolved
@@ -93,14 +93,11 @@
 
     <property name="wifi.enabled" value="true" />
 
-<<<<<<< HEAD
-    <!-- Comment out the URLs for MIT specific sites
-=======
     <!-- Firebase Secret for the shared datastore -->
     <property name="firebase.secret" value="" />
     <property name="firebase.url" value="" />
 
->>>>>>> 581d9c9f
+    <!-- Comment out the URLs for MIT specific sites
     <property name="library.url" value="http://appinventor.mit.edu/explore/library" />
     <property name="get_started.url" value="http://appinventor.mit.edu/explore/get-started" />
     <property name="tutorials.url" value="http://appinventor.mit.edu/explore/ai2/tutorials" />
