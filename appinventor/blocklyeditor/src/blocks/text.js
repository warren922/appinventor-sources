--- conflicted
+++ resolved
@@ -15,15 +15,9 @@
 
 Blockly.Blocks['text'] = {
   // Text value.
-<<<<<<< HEAD
-  category : 'Text',
-  helpUrl : Blockly.Msg.LANG_TEXT_TEXT_HELPURL,
-  init : function() {
-=======
   category: 'Text',
   helpUrl: Blockly.Msg.LANG_TEXT_TEXT_HELPURL,
   init: function () {
->>>>>>> 4f7c8579
     this.setColour(Blockly.TEXT_CATEGORY_HUE);
     this.appendDummyInput().appendField(Blockly.Msg.LANG_TEXT_TEXT_LEFT_QUOTE).appendField(
         new Blockly.FieldTextBlockInput(''),
@@ -50,15 +44,6 @@
 Blockly.Blocks['text_join'] = {
   // Create a string made up of any number of elements of any type.
   // TODO: (Andrew) Make this handle multiple arguments.
-<<<<<<< HEAD
-  category : 'Text',
-  helpUrl : Blockly.Msg.LANG_TEXT_JOIN_HELPURL,
-  init : function() {
-    this.setColour(Blockly.TEXT_CATEGORY_HUE);
-    this.setOutput(true, Blockly.Blocks.Utilities.YailTypeToBlocklyType("text",Blockly.Blocks.Utilities.OUTPUT));
-    this.appendValueInput('ADD0')
-      .appendField(Blockly.Msg.LANG_TEXT_JOIN_TITLE_JOIN);
-=======
   category: 'Text',
   helpUrl: Blockly.Msg.LANG_TEXT_JOIN_HELPURL,
   init: function () {
@@ -66,7 +51,6 @@
     this.setOutput(true, Blockly.Blocks.Utilities.YailTypeToBlocklyType("text", Blockly.Blocks.Utilities.OUTPUT));
     this.appendValueInput('ADD0')
         .appendField(Blockly.Msg.LANG_TEXT_JOIN_TITLE_JOIN);
->>>>>>> 4f7c8579
     this.appendValueInput('ADD1');
     this.setTooltip(Blockly.Msg.LANG_TEXT_JOIN_TOOLTIP);
     this.setMutator(new Blockly.Mutator(['text_join_item']));
@@ -83,28 +67,16 @@
   saveConnections: Blockly.saveConnections,
   addEmptyInput: function () {
     this.appendDummyInput(this.emptyInputName)
-<<<<<<< HEAD
-      .appendField(Blockly.Msg.LANG_TEXT_JOIN_TITLE_JOIN);
-  },
-  addInput: function(inputNum){
-    var input = this.appendValueInput(this.repeatingInputName + inputNum).setCheck(Blockly.Blocks.Utilities.YailTypeToBlocklyType("text",Blockly.Blocks.Utilities.INPUT));
-    if(inputNum === 0){
-=======
         .appendField(Blockly.Msg.LANG_TEXT_JOIN_TITLE_JOIN);
   },
   addInput: function (inputNum) {
     var input = this.appendValueInput(this.repeatingInputName + inputNum).setCheck(Blockly.Blocks.Utilities.YailTypeToBlocklyType("text", Blockly.Blocks.Utilities.INPUT));
     if (inputNum === 0) {
->>>>>>> 4f7c8579
       input.appendField(Blockly.Msg.LANG_TEXT_JOIN_TITLE_JOIN);
     }
     return input;
   },
-<<<<<<< HEAD
-  updateContainerBlock: function(containerBlock) {
-=======
   updateContainerBlock: function (containerBlock) {
->>>>>>> 4f7c8579
     containerBlock.inputList[0].fieldRow[0].setText(Blockly.Msg.LANG_TEXT_JOIN_TITLE_JOIN);
   },
   typeblock: [{translatedName: Blockly.Msg.LANG_TEXT_JOIN_TITLE_JOIN}]
@@ -126,25 +98,14 @@
 
 Blockly.Blocks['text_length'] = {
   // String length.
-<<<<<<< HEAD
-  category : 'Text',
-  helpUrl : Blockly.Msg.LANG_TEXT_LENGTH_HELPURL,
-  init : function() {
-=======
   category: 'Text',
   helpUrl: Blockly.Msg.LANG_TEXT_LENGTH_HELPURL,
   init: function () {
->>>>>>> 4f7c8579
     this.setColour(Blockly.TEXT_CATEGORY_HUE);
     this.setOutput(true, Blockly.Blocks.Utilities.YailTypeToBlocklyType("number", Blockly.Blocks.Utilities.OUTPUT));
     this.appendValueInput('VALUE')
-<<<<<<< HEAD
-      .setCheck(Blockly.Blocks.Utilities.YailTypeToBlocklyType("text",Blockly.Blocks.Utilities.INPUT))
-      .appendField(Blockly.Msg.LANG_TEXT_LENGTH_INPUT_LENGTH);
-=======
         .setCheck(Blockly.Blocks.Utilities.YailTypeToBlocklyType("text", Blockly.Blocks.Utilities.INPUT))
         .appendField(Blockly.Msg.LANG_TEXT_LENGTH_INPUT_LENGTH);
->>>>>>> 4f7c8579
     this.setTooltip(Blockly.Msg.LANG_TEXT_LENGTH_TOOLTIP);
   },
   typeblock: [{translatedName: Blockly.Msg.LANG_TEXT_LENGTH_INPUT_LENGTH}]
@@ -152,25 +113,14 @@
 
 Blockly.Blocks['text_isEmpty'] = {
   // Is the string null?
-<<<<<<< HEAD
-  category : 'Text',
-  helpUrl : Blockly.Msg.LANG_TEXT_ISEMPTY_HELPURL,
-  init : function() {
-=======
   category: 'Text',
   helpUrl: Blockly.Msg.LANG_TEXT_ISEMPTY_HELPURL,
   init: function () {
->>>>>>> 4f7c8579
     this.setColour(Blockly.TEXT_CATEGORY_HUE);
     this.setOutput(true, Blockly.Blocks.Utilities.YailTypeToBlocklyType("boolean", Blockly.Blocks.Utilities.OUTPUT));
     this.appendValueInput('VALUE')
-<<<<<<< HEAD
-      .setCheck(Blockly.Blocks.Utilities.YailTypeToBlocklyType("text",Blockly.Blocks.Utilities.INPUT))
-      .appendField(Blockly.Msg.LANG_TEXT_ISEMPTY_INPUT_ISEMPTY);
-=======
         .setCheck(Blockly.Blocks.Utilities.YailTypeToBlocklyType("text", Blockly.Blocks.Utilities.INPUT))
         .appendField(Blockly.Msg.LANG_TEXT_ISEMPTY_INPUT_ISEMPTY);
->>>>>>> 4f7c8579
     this.setTooltip(Blockly.Msg.LANG_TEXT_ISEMPTY_TOOLTIP);
   },
   typeblock: [{translatedName: Blockly.Msg.LANG_TEXT_ISEMPTY_INPUT_ISEMPTY}]
@@ -178,25 +128,14 @@
 
 Blockly.Blocks['text_compare'] = {
   // Compare two texts
-<<<<<<< HEAD
-  category : 'Text',
-  helpUrl : Blockly.Msg.LANG_TEXT_COMPARE_HELPURL,
-  init : function() {
-=======
   category: 'Text',
   helpUrl: Blockly.Msg.LANG_TEXT_COMPARE_HELPURL,
   init: function () {
->>>>>>> 4f7c8579
     this.setColour(Blockly.TEXT_CATEGORY_HUE);
     this.setOutput(true, Blockly.Blocks.Utilities.YailTypeToBlocklyType("boolean", Blockly.Blocks.Utilities.OUTPUT));
     this.appendValueInput('TEXT1')
-<<<<<<< HEAD
-      .setCheck(Blockly.Blocks.Utilities.YailTypeToBlocklyType("text",Blockly.Blocks.Utilities.INPUT))
-      .appendField(Blockly.Msg.LANG_TEXT_COMPARE_INPUT_COMPARE);
-=======
         .setCheck(Blockly.Blocks.Utilities.YailTypeToBlocklyType("text", Blockly.Blocks.Utilities.INPUT))
         .appendField(Blockly.Msg.LANG_TEXT_COMPARE_INPUT_COMPARE);
->>>>>>> 4f7c8579
     this.appendValueInput('TEXT2')
         .setCheck(Blockly.Blocks.Utilities.YailTypeToBlocklyType("text", Blockly.Blocks.Utilities.INPUT))
         .appendField(new Blockly.FieldDropdown(this.OPERATORS), 'OP');
@@ -213,22 +152,13 @@
       titleName: 'OP',
       value: 'LT'
     }
-<<<<<<< HEAD
-  },{
-    translatedName: Blockly.Msg.LANG_TEXT_COMPARE_INPUT_COMPARE  + Blockly.Msg.LANG_TEXT_COMPARE_EQUAL,
-=======
   }, {
     translatedName: Blockly.Msg.LANG_TEXT_COMPARE_INPUT_COMPARE + Blockly.Msg.LANG_TEXT_COMPARE_EQUAL,
->>>>>>> 4f7c8579
     dropDown: {
       titleName: 'OP',
       value: 'EQUAL'
     }
-<<<<<<< HEAD
-  },{
-=======
-  }, {
->>>>>>> 4f7c8579
+  }, {
     translatedName: Blockly.Msg.LANG_TEXT_COMPARE_INPUT_COMPARE + Blockly.Msg.LANG_TEXT_COMPARE_GT,
     dropDown: {
       titleName: 'OP',
@@ -237,22 +167,6 @@
   }]
 };
 
-<<<<<<< HEAD
-Blockly.Blocks.text_compare.OPERATORS = function() {
-	return [
-	        [ Blockly.Msg.LANG_TEXT_COMPARE_LT, 'LT' ]
-			, [ Blockly.Msg.LANG_TEXT_COMPARE_EQUAL, 'EQUAL' ]
-			, [ Blockly.Msg.LANG_TEXT_COMPARE_GT, 'GT' ]
-	]
-};
-
-Blockly.Blocks.text_compare.TOOLTIPS = function() {
-	return {
-	  LT : Blockly.Msg.LANG_TEXT_COMPARE_TOOLTIP_LT,
-	  EQUAL : Blockly.Msg.LANG_TEXT_COMPARE_TOOLTIP_EQUAL,
-	  GT : Blockly.Msg.LANG_TEXT_COMPARE_TOOLTIP_GT
-	}
-=======
 Blockly.Blocks.text_compare.OPERATORS = function () {
   return [
     [Blockly.Msg.LANG_TEXT_COMPARE_LT, 'LT'], [Blockly.Msg.LANG_TEXT_COMPARE_EQUAL, 'EQUAL'], [Blockly.Msg.LANG_TEXT_COMPARE_GT, 'GT']
@@ -265,30 +179,18 @@
     EQUAL: Blockly.Msg.LANG_TEXT_COMPARE_TOOLTIP_EQUAL,
     GT: Blockly.Msg.LANG_TEXT_COMPARE_TOOLTIP_GT
   }
->>>>>>> 4f7c8579
 };
 
 Blockly.Blocks['text_trim'] = {
   // trim string
-<<<<<<< HEAD
-  category : 'Text',
-  helpUrl : Blockly.Msg.LANG_TEXT_TRIM_HELPURL,
-  init : function() {
-=======
   category: 'Text',
   helpUrl: Blockly.Msg.LANG_TEXT_TRIM_HELPURL,
   init: function () {
->>>>>>> 4f7c8579
     this.setColour(Blockly.TEXT_CATEGORY_HUE);
     this.setOutput(true, Blockly.Blocks.Utilities.YailTypeToBlocklyType("text", Blockly.Blocks.Utilities.OUTPUT));
     this.appendValueInput('TEXT')
-<<<<<<< HEAD
-      .setCheck(Blockly.Blocks.Utilities.YailTypeToBlocklyType("text",Blockly.Blocks.Utilities.INPUT))
-      .appendField(Blockly.Msg.LANG_TEXT_TRIM_TITLE_TRIM);
-=======
         .setCheck(Blockly.Blocks.Utilities.YailTypeToBlocklyType("text", Blockly.Blocks.Utilities.INPUT))
         .appendField(Blockly.Msg.LANG_TEXT_TRIM_TITLE_TRIM);
->>>>>>> 4f7c8579
     this.setTooltip(Blockly.Msg.LANG_TEXT_TRIM_TOOLTIP);
   },
   typeblock: [{translatedName: Blockly.Msg.LANG_TEXT_TRIM_TITLE_TRIM}]
@@ -296,21 +198,12 @@
 
 Blockly.Blocks['text_changeCase'] = {
   // Change capitalization.
-<<<<<<< HEAD
-  category : 'Text',
-  helpUrl: function() {
-      var mode = this.getFieldValue('OP');
-      return Blockly.Blocks.text_changeCase.HELPURLS()[mode];
-    },
-  init : function() {
-=======
   category: 'Text',
   helpUrl: function () {
     var mode = this.getFieldValue('OP');
     return Blockly.Blocks.text_changeCase.HELPURLS()[mode];
   },
   init: function () {
->>>>>>> 4f7c8579
     this.setColour(Blockly.TEXT_CATEGORY_HUE);
     this.setOutput(true, Blockly.Blocks.Utilities.YailTypeToBlocklyType("text", Blockly.Blocks.Utilities.OUTPUT));
     this.appendValueInput('TEXT')
@@ -337,27 +230,6 @@
   }]
 };
 
-<<<<<<< HEAD
-Blockly.Blocks.text_changeCase.OPERATORS = function() {
-	return [
-	        [ Blockly.Msg.LANG_TEXT_CHANGECASE_OPERATOR_UPPERCASE, 'UPCASE' ]
-			, [ Blockly.Msg.LANG_TEXT_CHANGECASE_OPERATOR_DOWNCASE, 'DOWNCASE' ]
-	]
-};
-
-Blockly.Blocks.text_changeCase.TOOLTIPS = function() {
-	return {
-	  UPCASE : Blockly.Msg.LANG_TEXT_CHANGECASE_TOOLTIP_UPPERCASE,
-	  DOWNCASE : Blockly.Msg.LANG_TEXT_CHANGECASE_TOOLTIP_DOWNCASE
-	}
-};
-
-Blockly.Blocks.text_changeCase.HELPURLS = function() {
-	return{
-	  UPCASE : Blockly.Msg.LANG_TEXT_CHANGECASE_HELPURL_UPPERCASE,
-	  DOWNCASE : Blockly.Msg.LANG_TEXT_CHANGECASE_HELPURL_DOWNCASE
-	}
-=======
 Blockly.Blocks.text_changeCase.OPERATORS = function () {
   return [
     [Blockly.Msg.LANG_TEXT_CHANGECASE_OPERATOR_UPPERCASE, 'UPCASE'], [Blockly.Msg.LANG_TEXT_CHANGECASE_OPERATOR_DOWNCASE, 'DOWNCASE']
@@ -376,31 +248,10 @@
     UPCASE: Blockly.Msg.LANG_TEXT_CHANGECASE_HELPURL_UPPERCASE,
     DOWNCASE: Blockly.Msg.LANG_TEXT_CHANGECASE_HELPURL_DOWNCASE
   }
->>>>>>> 4f7c8579
 };
 
 Blockly.Blocks['text_starts_at'] = {
   // return index of first occurrence.
-<<<<<<< HEAD
-  category : 'Text',
-  helpUrl : Blockly.Msg.LANG_TEXT_STARTS_AT_HELPURL,
-  init : function() {
-    this.setColour(Blockly.TEXT_CATEGORY_HUE);
-    this.setOutput(true, Blockly.Blocks.Utilities.YailTypeToBlocklyType("number",Blockly.Blocks.Utilities.OUTPUT));
-    var checkTypeText = Blockly.Blocks.Utilities.YailTypeToBlocklyType("text",Blockly.Blocks.Utilities.INPUT);
-    this.interpolateMsg(Blockly.Msg.LANG_TEXT_STARTS_AT_INPUT,
-            ['TEXT', checkTypeText, Blockly.ALIGN_RIGHT],
-            ['PIECE', checkTypeText, Blockly.ALIGN_RIGHT],
-            Blockly.ALIGN_RIGHT);
-    /*this.appendValueInput('TEXT')
-      .setCheck(Blockly.Blocks.Utilities.YailTypeToBlocklyType("text",Blockly.Blocks.Utilities.INPUT))
-      .appendField('starts at')
-      .appendField('text');
-    this.appendValueInput('PIECE')
-      .setCheck(Blockly.Blocks.Utilities.YailTypeToBlocklyType("text",Blockly.Blocks.Utilities.INPUT))
-      .appendField('piece')
-      .setAlign(Blockly.ALIGN_RIGHT);*/
-=======
   category: 'Text',
   helpUrl: Blockly.Msg.LANG_TEXT_STARTS_AT_HELPURL,
   init: function () {
@@ -419,7 +270,6 @@
      .setCheck(Blockly.Blocks.Utilities.YailTypeToBlocklyType("text",Blockly.Blocks.Utilities.INPUT))
      .appendField('piece')
      .setAlign(Blockly.ALIGN_RIGHT);*/
->>>>>>> 4f7c8579
     this.setTooltip(Blockly.Msg.LANG_TEXT_STARTS_AT_TOOLTIP);
     this.setInputsInline(false);
   },
@@ -428,18 +278,6 @@
 
 Blockly.Blocks['text_contains'] = {
   // Is text contained in
-<<<<<<< HEAD
-  category : 'Text',
-  helpUrl : Blockly.Msg.LANG_TEXT_CONTAINS_HELPURL,
-  init : function() {
-    this.setColour(Blockly.TEXT_CATEGORY_HUE);
-    this.setOutput(true, Blockly.Blocks.Utilities.YailTypeToBlocklyType("boolean",Blockly.Blocks.Utilities.OUTPUT));
-    var checkTypeText = Blockly.Blocks.Utilities.YailTypeToBlocklyType("text",Blockly.Blocks.Utilities.INPUT);
-    this.interpolateMsg(Blockly.Msg.LANG_TEXT_CONTAINS_INPUT,
-            ['TEXT', checkTypeText, Blockly.ALIGN_RIGHT],
-            ['PIECE', checkTypeText, Blockly.ALIGN_RIGHT],
-            Blockly.ALIGN_RIGHT);
-=======
   category: 'Text',
   helpUrl: Blockly.Msg.LANG_TEXT_CONTAINS_HELPURL,
   init: function () {
@@ -450,7 +288,6 @@
         ['TEXT', checkTypeText, Blockly.ALIGN_RIGHT],
         ['PIECE', checkTypeText, Blockly.ALIGN_RIGHT],
         Blockly.ALIGN_RIGHT);
->>>>>>> 4f7c8579
     /*this.appendValueInput('TEXT')
       .setCheck(Blockly.Blocks.Utilities.YailTypeToBlocklyType("text",Blockly.Blocks.Utilities.INPUT))
       .appendField('contains')
@@ -468,13 +305,8 @@
 Blockly.Blocks['text_split'] = {
   // This includes all four split variants (modes). The name and type of the 'AT' arg
   // changes to match the selected mode.
-<<<<<<< HEAD
-  category : 'Text',
-  helpUrl : function() {
-=======
   category: 'Text',
   helpUrl: function () {
->>>>>>> 4f7c8579
     var mode = this.getFieldValue('OP');
     return Blockly.Blocks.text_split.HELPURLS()[mode];
   },
@@ -482,15 +314,9 @@
     this.setColour(Blockly.TEXT_CATEGORY_HUE);
     this.setOutput(true, Blockly.Blocks.Utilities.YailTypeToBlocklyType("list", Blockly.Blocks.Utilities.OUTPUT));
     this.appendValueInput('TEXT')
-<<<<<<< HEAD
-      .setCheck(Blockly.Blocks.Utilities.YailTypeToBlocklyType("text", Blockly.Blocks.Utilities.INPUT))
-      .appendField(new Blockly.FieldDropdown(this.OPERATORS, Blockly.Blocks.text_split.dropdown_onchange), 'OP')
-      .appendField(Blockly.Msg.LANG_TEXT_SPLIT_INPUT_TEXT);
-=======
         .setCheck(Blockly.Blocks.Utilities.YailTypeToBlocklyType("text", Blockly.Blocks.Utilities.INPUT))
         .appendField(new Blockly.FieldDropdown(this.OPERATORS, Blockly.Blocks.text_split.dropdown_onchange), 'OP')
         .appendField(Blockly.Msg.LANG_TEXT_SPLIT_INPUT_TEXT);
->>>>>>> 4f7c8579
     this.appendValueInput('AT')
         .setCheck(Blockly.Blocks.Utilities.YailTypeToBlocklyType("text", Blockly.Blocks.Utilities.INPUT))
         .appendField(Blockly.Msg.LANG_TEXT_SPLIT_INPUT_AT, 'ARG2_NAME')
@@ -547,12 +373,8 @@
   } else if (mode == 'SPLITATFIRSTOFANY' || mode == 'SPLITATANY') {
     block.getInput("AT").setCheck(Blockly.Blocks.Utilities.YailTypeToBlocklyType("list", Blockly.Blocks.Utilities.INPUT));
     block.setFieldValue(Blockly.Msg.LANG_TEXT_SPLIT_INPUT_AT_LIST, 'ARG2_NAME');
-<<<<<<< HEAD
-  };
-=======
   }
   ;
->>>>>>> 4f7c8579
   block.setTooltip(Blockly.Blocks.text_split.TOOLTIPS()[mode]);
 };
 
@@ -561,33 +383,6 @@
 };
 
 // The order here determines the order in the dropdown
-<<<<<<< HEAD
-Blockly.Blocks.text_split.OPERATORS = function() {
-	return [
-	  [ Blockly.Msg.LANG_TEXT_SPLIT_OPERATOR_SPLIT, 'SPLIT' ],
-	  [ Blockly.Msg.LANG_TEXT_SPLIT_OPERATOR_SPLIT_AT_FIRST, 'SPLITATFIRST' ],
-	  [ Blockly.Msg.LANG_TEXT_SPLIT_OPERATOR_SPLIT_AT_ANY, 'SPLITATANY' ],
-	  [ Blockly.Msg.LANG_TEXT_SPLIT_OPERATOR_SPLIT_AT_FIRST_OF_ANY, 'SPLITATFIRSTOFANY' ]
-  	]
-};
-
-Blockly.Blocks.text_split.TOOLTIPS = function() {
-	return {
-	  SPLITATFIRST : Blockly.Msg.LANG_TEXT_SPLIT_TOOLTIP_SPLIT_AT_FIRST,
-	  SPLITATFIRSTOFANY : Blockly.Msg.LANG_TEXT_SPLIT_TOOLTIP_SPLIT_AT_FIRST_OF_ANY ,
-	  SPLIT : Blockly.Msg.LANG_TEXT_SPLIT_TOOLTIP_SPLIT,
-	  SPLITATANY : Blockly.Msg.LANG_TEXT_SPLIT_TOOLTIP_SPLIT_AT_ANY
-	}
-};
-
-Blockly.Blocks.text_split.HELPURLS = function() {
-	return {
-	  SPLITATFIRST : Blockly.Msg.LANG_TEXT_SPLIT_HELPURL_SPLIT_AT_FIRST,
-	  SPLITATFIRSTOFANY : Blockly.Msg.LANG_TEXT_SPLIT_HELPURL_SPLIT_AT_FIRST_OF_ANY ,
-	  SPLIT : Blockly.Msg.LANG_TEXT_SPLIT_HELPURL_SPLIT,
-	  SPLITATANY : Blockly.Msg.LANG_TEXT_SPLIT_HELPURL_SPLIT_AT_ANY
-	}
-=======
 Blockly.Blocks.text_split.OPERATORS = function () {
   return [
     [Blockly.Msg.LANG_TEXT_SPLIT_OPERATOR_SPLIT, 'SPLIT'],
@@ -613,21 +408,10 @@
     SPLIT: Blockly.Msg.LANG_TEXT_SPLIT_HELPURL_SPLIT,
     SPLITATANY: Blockly.Msg.LANG_TEXT_SPLIT_HELPURL_SPLIT_AT_ANY
   }
->>>>>>> 4f7c8579
 };
 
 Blockly.Blocks['text_split_at_spaces'] = {
   // Split at spaces
-<<<<<<< HEAD
-  category : 'Text',
-  helpUrl : Blockly.Msg.LANG_TEXT_SPLIT_AT_SPACES_HELPURL,
-  init : function() {
-    this.setColour(Blockly.TEXT_CATEGORY_HUE);
-    this.setOutput(true, Blockly.Blocks.Utilities.YailTypeToBlocklyType("list",Blockly.Blocks.Utilities.OUTPUT));
-    this.appendValueInput('TEXT')
-      .setCheck(Blockly.Blocks.Utilities.YailTypeToBlocklyType("text",Blockly.Blocks.Utilities.INPUT))
-      .appendField(Blockly.Msg.LANG_TEXT_SPLIT_AT_SPACES_TITLE);
-=======
   category: 'Text',
   helpUrl: Blockly.Msg.LANG_TEXT_SPLIT_AT_SPACES_HELPURL,
   init: function () {
@@ -636,7 +420,6 @@
     this.appendValueInput('TEXT')
         .setCheck(Blockly.Blocks.Utilities.YailTypeToBlocklyType("text", Blockly.Blocks.Utilities.INPUT))
         .appendField(Blockly.Msg.LANG_TEXT_SPLIT_AT_SPACES_TITLE);
->>>>>>> 4f7c8579
     this.setTooltip(Blockly.Msg.LANG_TEXT_SPLIT_AT_TOOLTIP);
   },
   typeblock: [{translatedName: Blockly.Msg.LANG_TEXT_SPLIT_AT_SPACES_TITLE}]
@@ -644,20 +427,6 @@
 
 Blockly.Blocks['text_segment'] = {
   // Create text segment
-<<<<<<< HEAD
-  category : 'Text',
-  helpUrl : Blockly.Msg.LANG_TEXT_SEGMENT_HELPURL,
-  init : function() {
-    this.setColour(Blockly.TEXT_CATEGORY_HUE);
-    this.setOutput(true, Blockly.Blocks.Utilities.YailTypeToBlocklyType("text",Blockly.Blocks.Utilities.OUTPUT));
-    var checkTypeText = Blockly.Blocks.Utilities.YailTypeToBlocklyType("text",Blockly.Blocks.Utilities.INPUT);
-    var checkTypeNumber = Blockly.Blocks.Utilities.YailTypeToBlocklyType("number",Blockly.Blocks.Utilities.INPUT);
-    this.interpolateMsg(Blockly.Msg.LANG_TEXT_SEGMENT_INPUT,
-            ['TEXT', checkTypeText, Blockly.ALIGN_RIGHT],
-            ['START', checkTypeNumber, Blockly.ALIGN_RIGHT],
-            ['LENGTH', checkTypeNumber, Blockly.ALIGN_RIGHT],
-            Blockly.ALIGN_RIGHT);
-=======
   category: 'Text',
   helpUrl: Blockly.Msg.LANG_TEXT_SEGMENT_HELPURL,
   init: function () {
@@ -670,7 +439,6 @@
         ['START', checkTypeNumber, Blockly.ALIGN_RIGHT],
         ['LENGTH', checkTypeNumber, Blockly.ALIGN_RIGHT],
         Blockly.ALIGN_RIGHT);
->>>>>>> 4f7c8579
     /*this.appendValueInput('TEXT')
       .setCheck(Blockly.Blocks.Utilities.YailTypeToBlocklyType("text",Blockly.Blocks.Utilities.INPUT))
       .appendField('segment')
@@ -691,19 +459,6 @@
 
 Blockly.Blocks['text_replace_all'] = {
   // Replace all occurrences of text
-<<<<<<< HEAD
-  category : 'Text',
-  helpUrl : Blockly.Msg.LANG_TEXT_REPLACE_ALL_HELPURL,
-  init : function() {
-    this.setColour(Blockly.TEXT_CATEGORY_HUE);
-    this.setOutput(true, Blockly.Blocks.Utilities.YailTypeToBlocklyType("text",Blockly.Blocks.Utilities.OUTPUT));
-    var checkTypeText = Blockly.Blocks.Utilities.YailTypeToBlocklyType("text",Blockly.Blocks.Utilities.INPUT);
-    this.interpolateMsg(Blockly.Msg.LANG_TEXT_REPLACE_ALL_INPUT,
-            ['TEXT', checkTypeText, Blockly.ALIGN_RIGHT],
-            ['SEGMENT', checkTypeText, Blockly.ALIGN_RIGHT],
-            ['REPLACEMENT', checkTypeText, Blockly.ALIGN_RIGHT],
-            Blockly.ALIGN_RIGHT);
-=======
   category: 'Text',
   helpUrl: Blockly.Msg.LANG_TEXT_REPLACE_ALL_HELPURL,
   init: function () {
@@ -715,7 +470,6 @@
         ['SEGMENT', checkTypeText, Blockly.ALIGN_RIGHT],
         ['REPLACEMENT', checkTypeText, Blockly.ALIGN_RIGHT],
         Blockly.ALIGN_RIGHT);
->>>>>>> 4f7c8579
     /*this.appendValueInput('TEXT')
       .setCheck(Blockly.Blocks.Utilities.YailTypeToBlocklyType("text",Blockly.Blocks.Utilities.INPUT))
       .appendField('replace all')
