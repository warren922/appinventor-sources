--- conflicted
+++ resolved
@@ -486,7 +486,6 @@
        "TextToSpeech is not yet ready to perform this operation");
     // AndroidViewComponent errors
     errorMessages.put(ERROR_BAD_PERCENT, "Percent values should be between 0 and 100.");
-<<<<<<< HEAD
     // FTC errors
     errorMessages.put(ERROR_FTC_UNEXPECTED_ERROR,
         "An unexpected error occurred: %s");
@@ -529,11 +528,9 @@
     errorMessages.put(ERROR_FTC_INVALID_I2C_DEVICE_SYNCH_READ_MODE,
         "The specified read mode \"%s\" is not valid. The valid modes are " +
         "REPEAT, BALANCED, and ONLY_ONCE.");
-=======
     // Image errors
     errorMessages.put(ERROR_IMAGE_CANNOT_ROTATE,
         "The version of Android on this device does not support image rotation.");
->>>>>>> 581d9c9f
   }
 
   private ErrorMessages() {
